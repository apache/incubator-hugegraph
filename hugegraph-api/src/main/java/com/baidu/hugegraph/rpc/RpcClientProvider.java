--- conflicted
+++ resolved
@@ -19,17 +19,12 @@
 
 package com.baidu.hugegraph.rpc;
 
-<<<<<<< HEAD
 import java.util.Arrays;
 import java.util.LinkedHashSet;
 import java.util.Set;
 
 import com.alipay.sofa.rpc.common.utils.StringUtils;
-import com.baidu.hugegraph.auth.UserManager;
-=======
-import com.alipay.sofa.rpc.config.ConsumerConfig;
 import com.baidu.hugegraph.auth.AuthManager;
->>>>>>> a50c4c8e
 import com.baidu.hugegraph.config.HugeConfig;
 import com.baidu.hugegraph.config.ServerOptions;
 import com.baidu.hugegraph.util.E;
@@ -40,7 +35,6 @@
     public final RpcConsumerConfig authConsumerConfig;
 
     public RpcClientProvider(HugeConfig conf) {
-<<<<<<< HEAD
         // TODO: fetch from registry server
         String rpcUrl = conf.get(ServerOptions.RPC_REMOTE_URL);
         String selfUrl = conf.get(ServerOptions.RPC_SERVER_HOST) + ":" +
@@ -65,20 +59,11 @@
         return this.consumerConfig;
     }
 
-    public UserManager userManager() {
+    public AuthManager authManager() {
         E.checkArgument(this.authConsumerConfig != null,
                         "RpcClient is not enabled, please config option '%s'",
                         ServerOptions.AUTH_REMOTE_URL.name());
-        return this.authConsumerConfig.serviceProxy(UserManager.class);
-=======
-        RpcCommonConfig.initRpcConfigs(conf);
-        this.rpcConsumerConfig = new RpcConsumerConfig();
-        this.rpcConsumerConfig.addConsumerConfig(AuthManager.class, conf);
-    }
-
-    public AuthManager authManager() {
-        return (AuthManager) this.serviceProxy(AuthManager.class.getName());
->>>>>>> a50c4c8e
+        return this.authConsumerConfig.serviceProxy(AuthManager.class);
     }
 
     private static String excludeSelfUrl(String rpcUrl, String selfUrl) {
