/*
 * Copyright 2017 HugeGraph Authors
 *
 * Licensed to the Apache Software Foundation (ASF) under one or more
 * contributor license agreements. See the NOTICE file distributed with this
 * work for additional information regarding copyright ownership. The ASF
 * licenses this file to You under the Apache License, Version 2.0 (the
 * "License"); you may not use this file except in compliance with the License.
 * You may obtain a copy of the License at
 *
 *     http://www.apache.org/licenses/LICENSE-2.0
 *
 * Unless required by applicable law or agreed to in writing, software
 * distributed under the License is distributed on an "AS IS" BASIS, WITHOUT
 * WARRANTIES OR CONDITIONS OF ANY KIND, either express or implied. See the
 * License for the specific language governing permissions and limitations
 * under the License.
 */

package com.baidu.hugegraph.auth;

import java.util.ArrayList;
import java.util.Collection;
import java.util.Iterator;
import java.util.List;
import java.util.Objects;
import java.util.Optional;
import java.util.Set;
import java.util.concurrent.Future;
import java.util.concurrent.LinkedBlockingQueue;
import java.util.concurrent.ThreadFactory;
import java.util.concurrent.ThreadPoolExecutor;
import java.util.concurrent.TimeUnit;
import java.util.concurrent.TimeoutException;
import java.util.function.Supplier;

import javax.ws.rs.ForbiddenException;

import org.apache.tinkerpop.gremlin.groovy.jsr223.GroovyTranslator;
import org.apache.tinkerpop.gremlin.process.computer.GraphComputer;
import org.apache.tinkerpop.gremlin.process.traversal.Bytecode;
import org.apache.tinkerpop.gremlin.process.traversal.Bytecode.Instruction;
import org.apache.tinkerpop.gremlin.process.traversal.Traversal.Admin;
import org.apache.tinkerpop.gremlin.process.traversal.TraversalStrategies;
import org.apache.tinkerpop.gremlin.process.traversal.TraversalStrategy;
import org.apache.tinkerpop.gremlin.process.traversal.dsl.graph.GraphTraversalSource;
import org.apache.tinkerpop.gremlin.structure.Edge;
import org.apache.tinkerpop.gremlin.structure.Element;
import org.apache.tinkerpop.gremlin.structure.Graph;
import org.apache.tinkerpop.gremlin.structure.Property;
import org.apache.tinkerpop.gremlin.structure.Transaction;
import org.apache.tinkerpop.gremlin.structure.Vertex;
import org.apache.tinkerpop.gremlin.structure.VertexProperty;
import org.apache.tinkerpop.gremlin.structure.io.Io;
import org.slf4j.Logger;

import com.baidu.hugegraph.HugeGraph;
import com.baidu.hugegraph.auth.HugeAuthenticator.RolePerm;
import com.baidu.hugegraph.auth.HugeAuthenticator.User;
import com.baidu.hugegraph.auth.SchemaDefine.AuthElement;
import com.baidu.hugegraph.backend.id.Id;
import com.baidu.hugegraph.backend.query.Query;
import com.baidu.hugegraph.backend.store.BackendFeatures;
import com.baidu.hugegraph.backend.store.BackendStoreSystemInfo;
import com.baidu.hugegraph.backend.store.raft.RaftGroupManager;
import com.baidu.hugegraph.config.ConfigOption;
import com.baidu.hugegraph.config.HugeConfig;
import com.baidu.hugegraph.exception.NotSupportException;
import com.baidu.hugegraph.iterator.FilterIterator;
import com.baidu.hugegraph.rpc.RpcServiceConfig4Client;
import com.baidu.hugegraph.rpc.RpcServiceConfig4Server;
import com.baidu.hugegraph.schema.EdgeLabel;
import com.baidu.hugegraph.schema.IndexLabel;
import com.baidu.hugegraph.schema.PropertyKey;
import com.baidu.hugegraph.schema.SchemaElement;
import com.baidu.hugegraph.schema.SchemaLabel;
import com.baidu.hugegraph.schema.SchemaManager;
import com.baidu.hugegraph.schema.VertexLabel;
import com.baidu.hugegraph.structure.HugeEdge;
import com.baidu.hugegraph.structure.HugeElement;
import com.baidu.hugegraph.structure.HugeFeatures;
import com.baidu.hugegraph.structure.HugeVertex;
import com.baidu.hugegraph.task.HugeTask;
import com.baidu.hugegraph.task.TaskManager;
import com.baidu.hugegraph.task.TaskScheduler;
import com.baidu.hugegraph.task.TaskStatus;
import com.baidu.hugegraph.traversal.optimize.HugeScriptTraversal;
import com.baidu.hugegraph.type.HugeType;
import com.baidu.hugegraph.type.Namifiable;
import com.baidu.hugegraph.type.define.GraphMode;
import com.baidu.hugegraph.type.define.GraphReadMode;
import com.baidu.hugegraph.type.define.NodeRole;
import com.baidu.hugegraph.util.E;
import com.baidu.hugegraph.util.Log;

public final class HugeGraphAuthProxy implements HugeGraph {

    static {
        HugeGraph.registerTraversalStrategies(HugeGraphAuthProxy.class);
    }

    private static final Logger LOG = Log.logger(HugeGraphAuthProxy.class);

    private final HugeGraph hugegraph;
    private final TaskSchedulerProxy taskScheduler;
    private final AuthManagerProxy authManager;

    public HugeGraphAuthProxy(HugeGraph hugegraph) {
        LOG.info("Wrap graph '{}' with HugeGraphAuthProxy", hugegraph.name());
        this.hugegraph = hugegraph;
        this.taskScheduler = new TaskSchedulerProxy(hugegraph.taskScheduler());
        this.authManager = new AuthManagerProxy(hugegraph.authManager());
        this.hugegraph.proxy(this);
    }

    @Override
    public HugeGraph hugegraph() {
        this.verifyAdminPermission();
        return this.hugegraph;
    }

    @Override
    public <C extends GraphComputer> C compute(Class<C> clazz)
                                               throws IllegalArgumentException {
        this.verifyStatusPermission();
        return this.hugegraph.compute(clazz);
    }

    @Override
    public GraphComputer compute() throws IllegalArgumentException {
        this.verifyStatusPermission();
        return this.hugegraph.compute();
    }

    @Override
    public GraphTraversalSource traversal() {
        // Just return proxy
        return new GraphTraversalSourceProxy(this);
    }

    @SuppressWarnings({ "rawtypes", "deprecation" })
    @Override
    public <I extends Io> I io(final Io.Builder<I> builder) {
        this.verifyStatusPermission();
        return this.hugegraph.io(builder);
    }

    @Override
    public SchemaManager schema() {
        SchemaManager schema = this.hugegraph.schema();
        schema.proxy(this);
        return schema;
    }

    @Override
    public Id getNextId(HugeType type) {
        if (type == HugeType.TASK) {
            verifyPermission(HugePermission.WRITE, ResourceType.TASK);
        } else {
            this.verifyAdminPermission();
        }
        return this.hugegraph.getNextId(type);
    }

    @Override
    public void addPropertyKey(PropertyKey key) {
        verifySchemaPermission(HugePermission.WRITE, key);
        this.hugegraph.addPropertyKey(key);
    }

    @Override
    public void removePropertyKey(Id key) {
        PropertyKey pkey = this.hugegraph.propertyKey(key);
        verifySchemaPermission(HugePermission.DELETE, pkey);
        this.hugegraph.removePropertyKey(key);
    }

    @Override
    public Collection<PropertyKey> propertyKeys() {
        Collection<PropertyKey> pkeys = this.hugegraph.propertyKeys();
        return verifySchemaPermission(HugePermission.READ, pkeys);
    }

    @Override
    public PropertyKey propertyKey(String key) {
        return verifySchemaPermission(HugePermission.READ, () -> {
            return this.hugegraph.propertyKey(key);
        });
    }

    @Override
    public PropertyKey propertyKey(Id key) {
        return verifySchemaPermission(HugePermission.READ, () -> {
            return this.hugegraph.propertyKey(key);
        });
    }

    @Override
    public boolean existsPropertyKey(String key) {
        verifyNameExistsPermission(ResourceType.PROPERTY_KEY, key);
        return this.hugegraph.existsPropertyKey(key);
    }

    @Override
    public void addVertexLabel(VertexLabel label) {
        verifySchemaPermission(HugePermission.WRITE, label);
        this.hugegraph.addVertexLabel(label);
    }

    @Override
    public Id removeVertexLabel(Id id) {
        VertexLabel label = this.hugegraph.vertexLabel(id);
        verifySchemaPermission(HugePermission.DELETE, label);
        return this.hugegraph.removeVertexLabel(id);
    }

    @Override
    public Collection<VertexLabel> vertexLabels() {
        Collection<VertexLabel> labels = this.hugegraph.vertexLabels();
        return verifySchemaPermission(HugePermission.READ, labels);
    }

    @Override
    public VertexLabel vertexLabel(String label) {
        return verifySchemaPermission(HugePermission.READ, () -> {
            return this.hugegraph.vertexLabel(label);
        });
    }

    @Override
    public VertexLabel vertexLabel(Id label) {
        return verifySchemaPermission(HugePermission.READ, () -> {
            return this.hugegraph.vertexLabel(label);
        });
    }

    @Override
    public VertexLabel vertexLabelOrNone(Id label) {
        return verifySchemaPermission(HugePermission.READ, () -> {
            return this.hugegraph.vertexLabelOrNone(label);
        });
    }

    @Override
    public boolean existsVertexLabel(String label) {
        verifyNameExistsPermission(ResourceType.VERTEX_LABEL, label);
        return this.hugegraph.existsVertexLabel(label);
    }

    @Override
    public boolean existsLinkLabel(Id vertexLabel) {
        verifyNameExistsPermission(ResourceType.VERTEX_LABEL,
                                   this.vertexLabel(vertexLabel).name());
        return this.hugegraph.existsLinkLabel(vertexLabel);
    }

    @Override
    public void addEdgeLabel(EdgeLabel label) {
        verifySchemaPermission(HugePermission.WRITE, label);
        this.hugegraph.addEdgeLabel(label);
    }

    @Override
    public Id removeEdgeLabel(Id id) {
        EdgeLabel label = this.hugegraph.edgeLabel(id);
        verifySchemaPermission(HugePermission.DELETE, label);
        return this.hugegraph.removeEdgeLabel(id);
    }

    @Override
    public Collection<EdgeLabel> edgeLabels() {
        Collection<EdgeLabel> labels = this.hugegraph.edgeLabels();
        return verifySchemaPermission(HugePermission.READ, labels);
    }

    @Override
    public EdgeLabel edgeLabel(String label) {
        return verifySchemaPermission(HugePermission.READ, () -> {
            return this.hugegraph.edgeLabel(label);
        });
    }

    @Override
    public EdgeLabel edgeLabel(Id label) {
        return verifySchemaPermission(HugePermission.READ, () -> {
            return this.hugegraph.edgeLabel(label);
        });
    }

    @Override
    public EdgeLabel edgeLabelOrNone(Id label) {
        return verifySchemaPermission(HugePermission.READ, () -> {
            return this.hugegraph.edgeLabelOrNone(label);
        });
    }

    @Override
    public boolean existsEdgeLabel(String label) {
        verifyNameExistsPermission(ResourceType.EDGE_LABEL, label);
        return this.hugegraph.existsEdgeLabel(label);
    }

    @Override
    public void addIndexLabel(SchemaLabel schemaLabel, IndexLabel indexLabel) {
        verifySchemaPermission(HugePermission.WRITE, indexLabel);
        this.hugegraph.addIndexLabel(schemaLabel, indexLabel);
    }

    @Override
    public Id removeIndexLabel(Id id) {
        IndexLabel label = this.hugegraph.indexLabel(id);
        verifySchemaPermission(HugePermission.DELETE, label);
        return this.hugegraph.removeIndexLabel(id);
    }

    @Override
    public Id rebuildIndex(SchemaElement schema) {
        if (schema.type() == HugeType.INDEX_LABEL) {
            verifySchemaPermission(HugePermission.WRITE, schema);
        } else {
            SchemaLabel label = (SchemaLabel) schema;
            for (Id il : label.indexLabels()) {
                IndexLabel indexLabel = this.hugegraph.indexLabel(il);
                verifySchemaPermission(HugePermission.WRITE, indexLabel);
            }
        }
        return this.hugegraph.rebuildIndex(schema);
    }

    @Override
    public Collection<IndexLabel> indexLabels() {
        Collection<IndexLabel> labels = this.hugegraph.indexLabels();
        return verifySchemaPermission(HugePermission.READ, labels);
    }

    @Override
    public IndexLabel indexLabel(String label) {
        return verifySchemaPermission(HugePermission.READ, () -> {
            return this.hugegraph.indexLabel(label);
        });
    }

    @Override
    public IndexLabel indexLabel(Id label) {
        return verifySchemaPermission(HugePermission.READ, () -> {
            return this.hugegraph.indexLabel(label);
        });
    }

    @Override
    public boolean existsIndexLabel(String label) {
        verifyNameExistsPermission(ResourceType.INDEX_LABEL, label);
        return this.hugegraph.existsIndexLabel(label);
    }

    @Override
    public Vertex addVertex(Object... keyValues) {
        return verifyElemPermission(HugePermission.WRITE, () -> {
            return (HugeVertex) this.hugegraph.addVertex(keyValues);
        });
    }

    @Override
    public void removeVertex(Vertex vertex) {
        verifyElemPermission(HugePermission.DELETE, vertex);
        this.hugegraph.removeVertex(vertex);
    }

    @Override
    public void removeVertex(String label, Object id) {
        this.removeVertex(this.vertex(id));
    }

    @Override
    public <V> void addVertexProperty(VertexProperty<V> property) {
        verifyElemPermission(HugePermission.WRITE, property.element());
        this.hugegraph.addVertexProperty(property);
    }

    @Override
    public <V> void removeVertexProperty(VertexProperty<V> property) {
        verifyElemPermission(HugePermission.WRITE, property.element());
        this.hugegraph.removeVertexProperty(property);
    }

    @Override
    public Edge addEdge(Edge edge) {
        return verifyElemPermission(HugePermission.WRITE, () -> {
            return (HugeEdge) this.hugegraph.addEdge(edge);
        });
    }

    @Override
    public void canAddEdge(Edge edge) {
        verifyElemPermission(HugePermission.WRITE, () -> (HugeEdge) edge);
    }

    @Override
    public void removeEdge(Edge edge) {
        verifyElemPermission(HugePermission.DELETE, edge);
        this.hugegraph.removeEdge(edge);
    }

    @Override
    public void removeEdge(String label, Object id) {
        this.removeEdge(this.edge(id));
    }

    @Override
    public <V> void addEdgeProperty(Property<V> property) {
        verifyElemPermission(HugePermission.WRITE, property.element());
        this.hugegraph.addEdgeProperty(property);
    }

    @Override
    public <V> void removeEdgeProperty(Property<V> property) {
        verifyElemPermission(HugePermission.WRITE, property.element());
        this.hugegraph.removeEdgeProperty(property);
    }

    @Override
    public Iterator<Vertex> vertices(Query query) {
        return verifyElemPermission(HugePermission.READ,
                                    this.hugegraph.vertices(query));
    }

    @Override
    public Iterator<Vertex> vertices(Object... objects) {
        return verifyElemPermission(HugePermission.READ,
                                    this.hugegraph.vertices(objects));
    }

    @Override
    public Vertex vertex(Object object) {
        Vertex vertex = this.hugegraph.vertex(object);
        verifyElemPermission(HugePermission.READ, vertex);
        return vertex;
    }

    @Override
    public Iterator<Vertex> adjacentVertex(Object id) {
        return verifyElemPermission(HugePermission.READ,
                                    this.hugegraph.adjacentVertex(id));
    }

    @Override
    public Iterator<Vertex> adjacentVertices(Iterator<Edge> edges) {
        Iterator<Vertex> vertices = this.hugegraph.adjacentVertices(edges);
        return verifyElemPermission(HugePermission.READ, vertices);
    }

    @Override
    public boolean checkAdjacentVertexExist() {
        verifyStatusPermission();
        return this.hugegraph.checkAdjacentVertexExist();
    }

    @Override
    public Iterator<Edge> edges(Query query) {
        return verifyElemPermission(HugePermission.READ,
                                    this.hugegraph.edges(query));
    }

    @Override
    public Iterator<Edge> edges(Object... objects) {
        return verifyElemPermission(HugePermission.READ,
                                    this.hugegraph.edges(objects));
    }

    @Override
    public Edge edge(Object id) {
        Edge edge = this.hugegraph.edge(id);
        verifyElemPermission(HugePermission.READ, edge);
        return edge;
    }

    @Override
    public Iterator<Edge> adjacentEdges(Id vertexId) {
        Iterator<Edge> edges = this.hugegraph.adjacentEdges(vertexId);
        return verifyElemPermission(HugePermission.READ, edges);
    }

    @Override
    public Number queryNumber(Query query) {
        ResourceType resType;
        if (query.resultType().isVertex()) {
            resType = ResourceType.VERTEX_AGGR;
        } else {
            assert query.resultType().isEdge();
            resType = ResourceType.EDGE_AGGR;
        }
        this.verifyPermission(HugePermission.READ, resType);
        return this.hugegraph.queryNumber(query);

    }

    @Override
    public Transaction tx() {
        /*
         * Can't verifyPermission() here, will be called by rollbackAll().
         */
        return this.hugegraph.tx();
    }

    @Override
    public void close() throws Exception {
        this.verifyAdminPermission();
        this.hugegraph.close();
    }

    @Override
    public HugeFeatures features() {
        // Can't verifyPermission() here, will be called by rollbackAll()
        //verifyPermission(HugePermission.READ, ResourceType.STATUS);
        return this.hugegraph.features();
    }

    @Override
    public Variables variables() {
        // Just return proxy
        return new VariablesProxy(this.hugegraph.variables());
    }

    @Override
    public HugeConfig configuration() {
        throw new NotSupportException("Graph.configuration()");
    }

    @Override
    public String toString() {
        this.verifyStatusPermission();
        return this.hugegraph.toString();
    }

    @Override
    public void proxy(HugeGraph graph) {
        throw new NotSupportException("Graph.proxy()");
    }

    @Override
    public boolean sameAs(HugeGraph graph) {
        if (graph instanceof HugeGraphAuthProxy) {
            graph = ((HugeGraphAuthProxy) graph).hugegraph;
        }
        return this.hugegraph.sameAs(graph);
    }

    @Override
    public long now() {
        // It's ok anyone call this method, so not verifyStatusPermission()
        return this.hugegraph.now();
    }

    @Override
    public <V> V option(ConfigOption<V> option) {
        this.verifyStatusPermission();
        return this.hugegraph.option(option);
    }

    @Override
    public String name() {
        this.verifyStatusPermission();
        return this.hugegraph.name();
    }

    @Override
    public String backend() {
        this.verifyStatusPermission();
        return this.hugegraph.backend();
    }

    @Override
    public String backendVersion() {
        this.verifyStatusPermission();
        return this.hugegraph.backendVersion();
    }

    @Override
    public BackendStoreSystemInfo backendStoreSystemInfo() {
        this.verifyAdminPermission();
        return this.hugegraph.backendStoreSystemInfo();
    }

    @Override
    public BackendFeatures backendStoreFeatures() {
        this.verifyPermission(HugePermission.READ, ResourceType.STATUS);
        return this.hugegraph.backendStoreFeatures();
    }

    @Override
    public GraphMode mode() {
        this.verifyPermission(HugePermission.READ, ResourceType.STATUS);
        return this.hugegraph.mode();
    }

    @Override
    public void mode(GraphMode mode) {
        this.verifyPermission(HugePermission.WRITE, ResourceType.STATUS);
        this.hugegraph.mode(mode);
    }

    @Override
    public GraphReadMode readMode() {
        this.verifyPermission(HugePermission.READ, ResourceType.STATUS);
        return this.hugegraph.readMode();
    }

    @Override
    public void readMode(GraphReadMode readMode) {
        this.verifyPermission(HugePermission.WRITE, ResourceType.STATUS);
        this.hugegraph.readMode(readMode);
    }

    @Override
    public void waitStarted() {
        this.verifyPermission(HugePermission.READ, ResourceType.STATUS);
        this.hugegraph.waitStarted();
    }

    @Override
    public void serverStarted(Id serverId, NodeRole serverRole) {
        this.verifyAdminPermission();
        this.hugegraph.serverStarted(serverId, serverRole);
    }

    @Override
    public boolean started() {
        this.verifyAdminPermission();
        return this.hugegraph.started();
    }

    @Override
    public boolean closed() {
        this.verifyAdminPermission();
        return this.hugegraph.closed();
    }

    @Override
    public <R> R metadata(HugeType type, String meta, Object... args) {
        this.verifyNamePermission(HugePermission.EXECUTE,
                                  ResourceType.META, meta);
        return this.hugegraph.metadata(type, meta, args);
    }

    @Override
    public TaskScheduler taskScheduler() {
        // Just return proxy
        return this.taskScheduler;
    }

    @Override
    public AuthManager authManager() {
        // Just return proxy
        return this.authManager;
    }

    @Override
    public void switchAuthManager(AuthManager authManager) {
        this.verifyAdminPermission();
        this.authManager.switchAuthManager(authManager);
    }

    @Override
    public RaftGroupManager raftGroupManager(String group) {
        this.verifyAdminPermission();
        return this.hugegraph.raftGroupManager(group);
    }

    @Override
    public void registerRpcServices(RpcServiceConfig4Server serverConfig,
                                    RpcServiceConfig4Client clientConfig) {
        this.verifyAdminPermission();
        this.hugegraph.registerRpcServices(serverConfig, clientConfig);
    }

    @Override
    public void initBackend() {
        this.verifyAdminPermission();
        this.hugegraph.initBackend();
    }

    @Override
    public void clearBackend() {
        this.verifyAdminPermission();
        this.hugegraph.clearBackend();
    }

    @Override
    public void truncateBackend() {
<<<<<<< HEAD
        this.verifyAdminPermission();
        UserManager userManager = this.hugegraph.userManager();
=======
        verifyAdminPermission();
        AuthManager userManager = this.hugegraph.authManager();
>>>>>>> a50c4c8e
        HugeUser admin = userManager.findUser(HugeAuthenticator.USER_ADMIN);
        try {
            this.hugegraph.truncateBackend();
        } finally {
            if (admin != null && userManager instanceof StandardAuthManager) {
                // Restore admin user to continue to do any operation
                userManager.createUser(admin);
            }
        }
    }

    private void verifyAdminPermission() {
        verifyPermission(HugePermission.ANY, ResourceType.ROOT);
    }

    private void verifyStatusPermission() {
        verifyPermission(HugePermission.READ, ResourceType.STATUS);
    }

    private void verifyPermission(HugePermission actionPerm,
                                  ResourceType resType) {
        /*
         * The owner role should match the graph name
         * NOTE: the graph names in gremlin-server.yaml/graphs and
         * hugegraph.properties/store must be the same if enable auth.
         */
        verifyResPermission(actionPerm, true, () -> {
            String graph = this.hugegraph.name();
            Namifiable elem = HugeResource.NameObject.ANY;
            return ResourceObject.of(graph, resType, elem);
        });
    }

    private <V extends AuthElement> V verifyUserPermission(
                                      HugePermission actionPerm,
                                      V elementFetcher) {
        return verifyUserPermission(actionPerm, true, () -> elementFetcher);
    }

    private <V extends AuthElement> List<V> verifyUserPermission(
                                            HugePermission actionPerm,
                                            List<V> elems) {
        List<V> results = new ArrayList<>();
        for (V elem : elems) {
            V r = verifyUserPermission(actionPerm, false, () -> elem);
            if (r != null) {
                results.add(r);
            }
        }
        return results;
    }

    private <V extends AuthElement> V verifyUserPermission(
                                      HugePermission actionPerm,
                                      boolean throwIfNoPerm,
                                      Supplier<V> elementFetcher) {
        return verifyResPermission(actionPerm, throwIfNoPerm, () -> {
            String graph = this.hugegraph.name();
            V elem = elementFetcher.get();
            @SuppressWarnings("unchecked")
            ResourceObject<V> r = (ResourceObject<V>) ResourceObject.of(graph,
                                                                        elem);
            return r;
        });
    }

    private void verifyElemPermission(HugePermission actionPerm, Element elem) {
        verifyElemPermission(actionPerm, true, () -> elem);
    }

    private <V extends HugeElement> V verifyElemPermission(
                                      HugePermission actionPerm,
                                      Supplier<V> elementFetcher) {
        return verifyElemPermission(actionPerm, true, elementFetcher);
    }

    private <V extends Element> Iterator<V> verifyElemPermission(
                                            HugePermission actionPerm,
                                            Iterator<V> elems) {
        return new FilterIterator<>(elems, elem -> {
            V r = verifyElemPermission(actionPerm, false, () -> elem);
            return r != null;
        });
    }

    private <V extends Element> V verifyElemPermission(
                                  HugePermission actionPerm,
                                  boolean throwIfNoPerm,
                                  Supplier<V> elementFetcher) {
        return verifyResPermission(actionPerm, throwIfNoPerm, () -> {
            String graph = this.hugegraph.name();
            HugeElement elem = (HugeElement) elementFetcher.get();
            @SuppressWarnings("unchecked")
            ResourceObject<V> r = (ResourceObject<V>) ResourceObject.of(graph,
                                                                        elem);
            return r;
        });
    }

    private void verifyNameExistsPermission(ResourceType resType, String name) {
        verifyNamePermission(HugePermission.READ, resType, name);
    }

    private void verifyNamePermission(HugePermission actionPerm,
                                      ResourceType resType, String name) {
        verifyResPermission(actionPerm, true, () -> {
            String graph = this.hugegraph.name();
            Namifiable elem = HugeResource.NameObject.of(name);
            return ResourceObject.of(graph, resType, elem);
        });
    }

    private void verifySchemaPermission(HugePermission actionPerm,
                                        SchemaElement schema) {
        verifySchemaPermission(actionPerm, true, () -> schema);
    }

    private <V extends SchemaElement> Collection<V> verifySchemaPermission(
                                                    HugePermission actionPerm,
                                                    Collection<V> schemas) {
        List<V> results = new ArrayList<>();
        for (V schema : schemas) {
            V r = verifySchemaPermission(actionPerm, false, () -> schema);
            if (r != null) {
                results.add(r);
            }
        }
        return results;
    }

    private <V extends SchemaElement> V verifySchemaPermission(
                                        HugePermission actionPerm,
                                        Supplier<V> schemaFetcher) {
        return verifySchemaPermission(actionPerm, true, schemaFetcher);
    }

    private <V extends SchemaElement> V verifySchemaPermission(
                                        HugePermission actionPerm,
                                        boolean throwIfNoPerm,
                                        Supplier<V> schemaFetcher) {
        return verifyResPermission(actionPerm, throwIfNoPerm, () -> {
            String graph = this.hugegraph.name();
            SchemaElement elem = schemaFetcher.get();
            @SuppressWarnings("unchecked")
            ResourceObject<V> r = (ResourceObject<V>) ResourceObject.of(graph,
                                                                        elem);
            return r;
        });
    }

    private <V> V verifyResPermission(HugePermission actionPerm,
                                      boolean throwIfNoPerm,
                                      Supplier<ResourceObject<V>> fetcher) {
        return verifyResPermission(actionPerm, throwIfNoPerm, fetcher, null);
    }

    private <V> V verifyResPermission(HugePermission actionPerm,
                                      boolean throwIfNoPerm,
                                      Supplier<ResourceObject<V>> fetcher,
                                      Supplier<Boolean> checker) {
        // TODO: call verifyPermission() before actual action
        Context context = getContext();
        E.checkState(context != null,
                     "Missing authentication context " +
                     "when verifying resource permission");
        String username = context.user().username();
        Object role = context.user().role();
        ResourceObject<V> ro = fetcher.get();
        String action = actionPerm.string();

        if (LOG.isDebugEnabled()) {
            LOG.debug("Verify permission '{}' for role '{}' with resource {}",
                      action, role, ro);
        }

        V result = ro.operated();
        // verify role permission
        if (!RolePerm.match(role, actionPerm, ro)) {
            result = null;
        }
        // verify permission for one access another, like: granted <= user role
        else if (ro.type().isGrantOrUser()) {
            AuthElement element = (AuthElement) ro.operated();
            RolePermission grant = this.hugegraph.authManager()
                                                 .rolePermission(element);
            if (!RolePerm.match(role, grant, ro)) {
                result = null;
            }
        }

        // check resource detail if needed
        if (result != null && checker != null && !checker.get()) {
            result = null;
        }

        // log user action
        if (!(actionPerm == HugePermission.READ && ro.type().isSchema())) {
            String status = result == null ? "denied" : "allowed";
            LOG.info("User '{}' is {} to {} {}", username, status, action, ro);
        }

        // result=null means no permission, throw if needed
        if (result == null && throwIfNoPerm) {
            String error = String.format("Permission denied: %s %s",
                                         action, ro);
            throw new ForbiddenException(error);
        }
        return result;
    }

    class TaskSchedulerProxy implements TaskScheduler {

        private final TaskScheduler taskScheduler;

        public TaskSchedulerProxy(TaskScheduler origin) {
            this.taskScheduler = origin;
        }

        @Override
        public HugeGraph graph() {
            return this.taskScheduler.graph();
        }

        @Override
        public int pendingTasks() {
            verifyTaskPermission(HugePermission.READ);
            return this.taskScheduler.pendingTasks();
        }

        @Override
        public <V> void restoreTasks() {
            verifyTaskPermission(HugePermission.WRITE);
            this.taskScheduler.restoreTasks();
        }

        @Override
        public <V> Future<?> schedule(HugeTask<V> task) {
            verifyTaskPermission(HugePermission.EXECUTE);
            task.context(getContextString());
            return this.taskScheduler.schedule(task);
        }

        @Override
        public <V> void cancel(HugeTask<V> task) {
            verifyTaskPermission(HugePermission.WRITE, task);
            this.taskScheduler.cancel(task);
        }

        @Override
        public <V> void save(HugeTask<V> task) {
            verifyTaskPermission(HugePermission.WRITE, task);
            this.taskScheduler.save(task);
        }

        @Override
        public <V> HugeTask<V> task(Id id) {
            return verifyTaskPermission(HugePermission.READ,
                                        this.taskScheduler.task(id));
        }

        @Override
        public <V> Iterator<HugeTask<V>> tasks(List<Id> ids) {
            return verifyTaskPermission(HugePermission.READ,
                                        this.taskScheduler.tasks(ids));
        }

        @Override
        public <V> Iterator<HugeTask<V>> tasks(TaskStatus status,
                                               long limit, String page) {
            Iterator<HugeTask<V>> tasks = this.taskScheduler.tasks(status,
                                                                   limit, page);
            return verifyTaskPermission(HugePermission.READ, tasks);
        }

        @Override
        public <V> HugeTask<V> delete(Id id) {
            verifyTaskPermission(HugePermission.DELETE,
                                 this.taskScheduler.task(id));
            return this.taskScheduler.delete(id);
        }

        @Override
        public boolean close() {
            verifyAdminPermission();
            return this.taskScheduler.close();
        }

        @Override
        public <V> HugeTask<V> waitUntilTaskCompleted(Id id, long seconds)
                                                      throws TimeoutException {
            verifyStatusPermission();
            return this.taskScheduler.waitUntilTaskCompleted(id, seconds);
        }

        @Override
        public <V> HugeTask<V> waitUntilTaskCompleted(Id id)
                                                      throws TimeoutException {
            verifyStatusPermission();
            return this.taskScheduler.waitUntilTaskCompleted(id);
        }

        @Override
        public void waitUntilAllTasksCompleted(long seconds)
                                               throws TimeoutException {
            verifyStatusPermission();
            this.taskScheduler.waitUntilAllTasksCompleted(seconds);
        }

        @Override
        public void checkRequirement(String op) {
            verifyStatusPermission();
            this.taskScheduler.checkRequirement(op);
        }

        private void verifyTaskPermission(HugePermission actionPerm) {
            verifyPermission(actionPerm, ResourceType.TASK);
        }

        private <V> HugeTask<V> verifyTaskPermission(HugePermission actionPerm,
                                                     HugeTask<V> task) {
            return verifyTaskPermission(actionPerm, true, task);
        }

        private <V> Iterator<HugeTask<V>> verifyTaskPermission(
                                          HugePermission actionPerm,
                                          Iterator<HugeTask<V>> tasks) {
            return new FilterIterator<>(tasks, task -> {
                return verifyTaskPermission(actionPerm, false, task) != null;
            });
        }

        private <V> HugeTask<V> verifyTaskPermission(HugePermission actionPerm,
                                                     boolean throwIfNoPerm,
                                                     HugeTask<V> task) {
            Object r = verifyResPermission(actionPerm, throwIfNoPerm, () -> {
                String graph = HugeGraphAuthProxy.this.hugegraph.name();
                String name = task.id().toString();
                Namifiable elem = HugeResource.NameObject.of(name);
                return ResourceObject.of(graph, ResourceType.TASK, elem);
            }, () -> {
                return hasTaskPermission(task);
            });
            return r == null ? null : task;
        }

        private boolean hasTaskPermission(HugeTask<?> task) {
            Context context = getContext();
            if (context == null) {
                return false;
            }
            User currentUser = context.user();

            User taskUser = User.fromJson(task.context());
            if (taskUser == null) {
                if (User.ADMIN.equals(currentUser)) {
                    return true;
                }
                return false;
            }

            if (Objects.equals(currentUser.getName(), taskUser.getName()) ||
                RolePerm.match(currentUser.role(), taskUser.role(), null)) {
                return true;
            }
            return false;
        }
    }

    class AuthManagerProxy implements AuthManager {

        private AuthManager authManager;

        public AuthManagerProxy(AuthManager origin) {
            this.authManager = origin;
        }

        private AuthElement updateCreator(AuthElement elem) {
            String username = currentUsername();
            if (username != null && elem.creator() == null) {
                elem.creator(username);
            }
            return elem;
        }

        private String currentUsername() {
            Context context = getContext();
            if (context != null) {
                return context.user().username();
            }
            return null;
        }

        @Override
        public boolean close() {
            verifyAdminPermission();
            return this.authManager.close();
        }

        @Override
        public Id createUser(HugeUser user) {
            E.checkArgument(!HugeAuthenticator.USER_ADMIN.equals(user.name()),
                            "Invalid user name '%s'", user.name());
            this.updateCreator(user);
            verifyUserPermission(HugePermission.WRITE, user);
            return this.authManager.createUser(user);
        }

        @Override
        public Id updateUser(HugeUser updatedUser) {
            String username = currentUsername();
            HugeUser user = this.authManager.getUser(updatedUser.id());
            if (!user.name().equals(username)) {
                this.updateCreator(updatedUser);
                verifyUserPermission(HugePermission.WRITE, user);
            }
            return this.authManager.updateUser(updatedUser);
        }

        @Override
        public HugeUser deleteUser(Id id) {
            HugeUser user = this.authManager.getUser(id);
            E.checkArgument(!HugeAuthenticator.USER_ADMIN.equals(user.name()),
                            "Can't delete user '%s'", user.name());
            verifyUserPermission(HugePermission.DELETE, user);
            return this.authManager.deleteUser(id);
        }

        @Override
        public HugeUser findUser(String name) {
            HugeUser user = this.authManager.findUser(name);
            String username = currentUsername();
            if (!user.name().equals(username)) {
                verifyUserPermission(HugePermission.READ, user);
            }
            return user;
        }

        @Override
        public HugeUser getUser(Id id) {
            HugeUser user = this.authManager.getUser(id);
            String username = currentUsername();
            if (!user.name().equals(username)) {
                verifyUserPermission(HugePermission.READ, user);
            }
            return user;
        }

        @Override
        public List<HugeUser> listUsers(List<Id> ids) {
            return verifyUserPermission(HugePermission.READ,
                                        this.authManager.listUsers(ids));
        }

        @Override
        public List<HugeUser> listAllUsers(long limit) {
            return verifyUserPermission(HugePermission.READ,
                                        this.authManager.listAllUsers(limit));
        }

        @Override
        public Id createGroup(HugeGroup group) {
            this.updateCreator(group);
            verifyUserPermission(HugePermission.WRITE, group);
            return this.authManager.createGroup(group);
        }

        @Override
        public Id updateGroup(HugeGroup group) {
            this.updateCreator(group);
            verifyUserPermission(HugePermission.WRITE, group);
            return this.authManager.updateGroup(group);
        }

        @Override
        public HugeGroup deleteGroup(Id id) {
            verifyUserPermission(HugePermission.DELETE,
                                 this.authManager.getGroup(id));
            return this.authManager.deleteGroup(id);
        }

        @Override
        public HugeGroup getGroup(Id id) {
            return verifyUserPermission(HugePermission.READ,
                                        this.authManager.getGroup(id));
        }

        @Override
        public List<HugeGroup> listGroups(List<Id> ids) {
            return verifyUserPermission(HugePermission.READ,
                                        this.authManager.listGroups(ids));
        }

        @Override
        public List<HugeGroup> listAllGroups(long limit) {
            return verifyUserPermission(HugePermission.READ,
                                        this.authManager.listAllGroups(limit));
        }

        @Override
        public Id createTarget(HugeTarget target) {
            this.updateCreator(target);
            verifyUserPermission(HugePermission.WRITE, target);
            return this.authManager.createTarget(target);
        }

        @Override
        public Id updateTarget(HugeTarget target) {
            this.updateCreator(target);
            verifyUserPermission(HugePermission.WRITE, target);
            return this.authManager.updateTarget(target);
        }

        @Override
        public HugeTarget deleteTarget(Id id) {
            verifyUserPermission(HugePermission.DELETE,
                                 this.authManager.getTarget(id));
            return this.authManager.deleteTarget(id);
        }

        @Override
        public HugeTarget getTarget(Id id) {
            return verifyUserPermission(HugePermission.READ,
                                        this.authManager.getTarget(id));
        }

        @Override
        public List<HugeTarget> listTargets(List<Id> ids) {
            return verifyUserPermission(HugePermission.READ,
                                        this.authManager.listTargets(ids));
        }

        @Override
        public List<HugeTarget> listAllTargets(long limit) {
            return verifyUserPermission(HugePermission.READ,
                                        this.authManager.listAllTargets(limit));
        }

        @Override
        public Id createBelong(HugeBelong belong) {
            this.updateCreator(belong);
            verifyUserPermission(HugePermission.WRITE, belong);
            return this.authManager.createBelong(belong);
        }

        @Override
        public Id updateBelong(HugeBelong belong) {
            this.updateCreator(belong);
            verifyUserPermission(HugePermission.WRITE, belong);
            return this.authManager.updateBelong(belong);
        }

        @Override
        public HugeBelong deleteBelong(Id id) {
            verifyUserPermission(HugePermission.DELETE,
                                 this.authManager.getBelong(id));
            return this.authManager.deleteBelong(id);
        }

        @Override
        public HugeBelong getBelong(Id id) {
            return verifyUserPermission(HugePermission.READ,
                                        this.authManager.getBelong(id));
        }

        @Override
        public List<HugeBelong> listBelong(List<Id> ids) {
            return verifyUserPermission(HugePermission.READ,
                                        this.authManager.listBelong(ids));
        }

        @Override
        public List<HugeBelong> listAllBelong(long limit) {
            return verifyUserPermission(HugePermission.READ,
                                        this.authManager.listAllBelong(limit));
        }

        @Override
        public List<HugeBelong> listBelongByUser(Id user, long limit) {
            List<HugeBelong> r = this.authManager.listBelongByUser(user, limit);
            return verifyUserPermission(HugePermission.READ, r);
        }

        @Override
        public List<HugeBelong> listBelongByGroup(Id group, long limit) {
            List<HugeBelong> r = this.authManager.listBelongByGroup(group,
                                                                    limit);
            return verifyUserPermission(HugePermission.READ, r);
        }

        @Override
        public Id createAccess(HugeAccess access) {
            verifyUserPermission(HugePermission.WRITE, access);
            this.updateCreator(access);
            return this.authManager.createAccess(access);
        }

        @Override
        public Id updateAccess(HugeAccess access) {
            verifyUserPermission(HugePermission.WRITE, access);
            this.updateCreator(access);
            return this.authManager.updateAccess(access);
        }

        @Override
        public HugeAccess deleteAccess(Id id) {
            verifyUserPermission(HugePermission.DELETE,
                                 this.authManager.getAccess(id));
            return this.authManager.deleteAccess(id);
        }

        @Override
        public HugeAccess getAccess(Id id) {
            return verifyUserPermission(HugePermission.READ,
                                        this.authManager.getAccess(id));
        }

        @Override
        public List<HugeAccess> listAccess(List<Id> ids) {
            return verifyUserPermission(HugePermission.READ,
                                        this.authManager.listAccess(ids));
        }

        @Override
        public List<HugeAccess> listAllAccess(long limit) {
            return verifyUserPermission(HugePermission.READ,
                                        this.authManager.listAllAccess(limit));
        }

        @Override
        public List<HugeAccess> listAccessByGroup(Id group, long limit) {
            List<HugeAccess> r = this.authManager.listAccessByGroup(group,
                                                                    limit);
            return verifyUserPermission(HugePermission.READ, r);
        }

        @Override
        public List<HugeAccess> listAccessByTarget(Id target, long limit) {
            List<HugeAccess> r = this.authManager.listAccessByTarget(target,
                                                                     limit);
            return verifyUserPermission(HugePermission.READ, r);
        }

        @Override
        public HugeUser matchUser(String name, String password) {
            // Unneeded to verify permission
            return this.authManager.matchUser(name, password);
        }

        @Override
        public RolePermission rolePermission(AuthElement element) {
            String username = currentUsername();
            if (!(element instanceof HugeUser) ||
                !((HugeUser) element).name().equals(username)) {
                verifyUserPermission(HugePermission.READ, element);
            }
            return this.authManager.rolePermission(element);
        }

        @Override
        public RolePermission loginUser(String username, String password) {
            // Can't verifyPermission() here, login first with temp permission
            Context context = setContext(Context.admin());
            try {
                return this.authManager.loginUser(username, password);
            } catch (Exception e) {
                LOG.error("Failed to login user {} with error: ", username, e);
                throw e;
            } finally {
                setContext(context);
            }
        }

<<<<<<< HEAD
        private void switchUserManager(UserManager userManager) {
            this.userManager = userManager;
            HugeGraphAuthProxy.this.hugegraph.switchUserManager(userManager);
=======
        private void switchAuthManager(AuthManager authManager) {
            this.authManager = authManager;
            HugeGraphAuthProxy.this.hugegraph.switchAuthManager(authManager);
>>>>>>> a50c4c8e
        }
    }

    class VariablesProxy implements Variables {

        private final Variables variables;

        public VariablesProxy(Variables variables) {
            this.variables = variables;
        }

        @Override
        public <R> Optional<R> get(String key) {
            verifyPermission(HugePermission.READ, ResourceType.VAR);
            return this.variables.get(key);
        }

        @Override
        public Set<String> keys() {
            verifyPermission(HugePermission.READ, ResourceType.VAR);
            return this.variables.keys();
        }

        @Override
        public void set(String key, Object value) {
            verifyPermission(HugePermission.WRITE, ResourceType.VAR);
            this.variables.set(key, value);
        }

        @Override
        public void remove(String key) {
            verifyPermission(HugePermission.DELETE, ResourceType.VAR);
            this.variables.remove(key);
        }
    }

    class GraphTraversalSourceProxy extends GraphTraversalSource {

        public GraphTraversalSourceProxy(Graph graph) {
            super(graph);
        }

        public GraphTraversalSourceProxy(Graph graph,
                                         TraversalStrategies strategies) {
            super(graph, strategies);
        }

        @Override
        public TraversalStrategies getStrategies() {
            // getStrategies()/getGraph() is called by super.clone()
            return new TraversalStrategiesProxy(super.getStrategies());
        }
    }

    class TraversalStrategiesProxy implements TraversalStrategies {

        private static final String REST_WOEKER = "grizzly-http-server";
        private static final long serialVersionUID = -5424364720492307019L;
        private final TraversalStrategies strategies;

        public TraversalStrategiesProxy(TraversalStrategies strategies) {
            this.strategies = strategies;
        }

        @Override
        public List<TraversalStrategy<?>> toList() {
            return this.strategies.toList();
        }

        @Override
        public void applyStrategies(Admin<?, ?> traversal) {
            String script;
            if (traversal instanceof HugeScriptTraversal) {
                script = ((HugeScriptTraversal<?, ?>) traversal).script();
            } else {
                GroovyTranslator translator = GroovyTranslator.of("g");
                script = translator.translate(traversal.getBytecode());
            }

            /*
             * Verify gremlin-execute permission for user gremlin(in gremlin-
             * server-exec worker) and gremlin job(in task worker).
             * But don't check permission in rest worker, because the following
             * places need to call traversal():
             *  1.vertices/edges rest api
             *  2.oltp rest api (like crosspointpath/neighborrank)
             *  3.olap rest api (like centrality/lpa/louvain/subgraph)
             */
            String caller = Thread.currentThread().getName();
            if (!caller.contains(REST_WOEKER)) {
                verifyNamePermission(HugePermission.EXECUTE,
                                     ResourceType.GREMLIN, script);
            }

            this.strategies.applyStrategies(traversal);
        }

        @Override
        public TraversalStrategies addStrategies(TraversalStrategy<?>...
                                                 strategies) {
            return this.strategies.addStrategies(strategies);
        }

        @SuppressWarnings({ "rawtypes", "unchecked" })
        @Override
        public TraversalStrategies removeStrategies(
               Class<? extends TraversalStrategy>... strategyClasses) {
            return this.strategies.removeStrategies(strategyClasses);
        }

        @Override
        public TraversalStrategies clone() {
            return this.strategies.clone();
        }

        @SuppressWarnings("unused")
        private String translate(Bytecode bytecode) {
            // GroovyTranslator.of("g").translate(bytecode);
            List<Instruction> steps = bytecode.getStepInstructions();
            StringBuilder sb = new StringBuilder();
            sb.append("g");
            int stepsPrint = Math.min(10, steps.size());
            for (int i = 0; i < stepsPrint; i++) {
                Instruction step = steps.get(i);
                sb.append('.').append(step);
            }
            if (stepsPrint < steps.size()) {
                sb.append("..");
            }
            return sb.toString();
        }
    }

    private static final ThreadLocal<Context> contexts =
                                              new InheritableThreadLocal<>();

    protected static final Context setContext(Context context) {
        Context old = contexts.get();
        contexts.set(context);
        return old;
    }

    protected static final void resetContext() {
        contexts.remove();
    }

    protected static final Context getContext() {
        // Return task context first
        String taskContext = TaskManager.getContext();
        User user = User.fromJson(taskContext);
        if (user != null) {
            return new Context(user);
        }

        return contexts.get();
    }

    protected static final String getContextString() {
        Context context = getContext();
        if (context == null) {
            return null;
        }
        return context.user().toJson();
    }

    protected static final void logUser(User user, String path) {
        LOG.info("User '{}' login from client [{}] with path '{}'",
                 user.username(), user.client(), path);
    }

    static class Context {

        private static final Context ADMIN = new Context(User.ADMIN);

        private final User user;

        public Context(User user) {
            E.checkNotNull(user, "user");
            this.user = user;
        }

        public User user() {
            return this.user;
        }

        public static Context admin() {
            return ADMIN;
        }
    }

    static class ContextTask implements Runnable {

        private final Runnable runner;
        private final Context context;

        public ContextTask(Runnable runner) {
            this.context = getContext();
            this.runner = runner;
        }

        @Override
        public void run() {
            setContext(this.context);
            try {
                this.runner.run();
            } finally {
                resetContext();
            }
        }
    }

    public static class ContextThreadPoolExecutor extends ThreadPoolExecutor {

        public ContextThreadPoolExecutor(int corePoolSize, int maxPoolSize,
                                         ThreadFactory threadFactory) {
            super(corePoolSize, maxPoolSize, 0L, TimeUnit.MILLISECONDS,
                  new LinkedBlockingQueue<Runnable>(), threadFactory);
        }

        @Override
        public void execute(Runnable command) {
            super.execute(new ContextTask(command));
        }
    }
}<|MERGE_RESOLUTION|>--- conflicted
+++ resolved
@@ -687,13 +687,8 @@
 
     @Override
     public void truncateBackend() {
-<<<<<<< HEAD
         this.verifyAdminPermission();
-        UserManager userManager = this.hugegraph.userManager();
-=======
-        verifyAdminPermission();
         AuthManager userManager = this.hugegraph.authManager();
->>>>>>> a50c4c8e
         HugeUser admin = userManager.findUser(HugeAuthenticator.USER_ADMIN);
         try {
             this.hugegraph.truncateBackend();
@@ -1366,15 +1361,9 @@
             }
         }
 
-<<<<<<< HEAD
-        private void switchUserManager(UserManager userManager) {
-            this.userManager = userManager;
-            HugeGraphAuthProxy.this.hugegraph.switchUserManager(userManager);
-=======
         private void switchAuthManager(AuthManager authManager) {
             this.authManager = authManager;
             HugeGraphAuthProxy.this.hugegraph.switchAuthManager(authManager);
->>>>>>> a50c4c8e
         }
     }
 
