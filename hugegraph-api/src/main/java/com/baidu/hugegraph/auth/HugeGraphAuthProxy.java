--- conflicted
+++ resolved
@@ -687,15 +687,9 @@
 
     @Override
     public void truncateBackend() {
-<<<<<<< HEAD
         this.verifyAdminPermission();
-        HugeUser admin = this.hugegraph.userManager()
-                             .findUser(HugeAuthenticator.USER_ADMIN);
-=======
-        verifyAdminPermission();
         UserManager userManager = this.hugegraph.userManager();
         HugeUser admin = userManager.findUser(HugeAuthenticator.USER_ADMIN);
->>>>>>> 964daf12
         try {
             this.hugegraph.truncateBackend();
         } finally {
