/*
 * Copyright 2017 HugeGraph Authors
 *
 * Licensed to the Apache Software Foundation (ASF) under one or more
 * contributor license agreements. See the NOTICE file distributed with this
 * work for additional information regarding copyright ownership. The ASF
 * licenses this file to You under the Apache License, Version 2.0 (the
 * "License"); you may not use this file except in compliance with the License.
 * You may obtain a copy of the License at
 *
 *     http://www.apache.org/licenses/LICENSE-2.0
 *
 * Unless required by applicable law or agreed to in writing, software
 * distributed under the License is distributed on an "AS IS" BASIS, WITHOUT
 * WARRANTIES OR CONDITIONS OF ANY KIND, either express or implied. See the
 * License for the specific language governing permissions and limitations
 * under the License.
 */

package com.baidu.hugegraph.auth;

import java.time.Duration;
import java.util.ArrayList;
import java.util.Collection;
import java.util.Date;
import java.util.Iterator;
import java.util.List;
import java.util.Objects;
import java.util.Optional;
import java.util.Set;
import java.util.concurrent.Callable;
import java.util.concurrent.Future;
import java.util.concurrent.LinkedBlockingQueue;
import java.util.concurrent.ThreadFactory;
import java.util.concurrent.ThreadPoolExecutor;
import java.util.concurrent.TimeUnit;
import java.util.concurrent.TimeoutException;
import java.util.function.Supplier;
import javax.ws.rs.ForbiddenException;

import org.apache.tinkerpop.gremlin.groovy.jsr223.GroovyTranslator;
import org.apache.tinkerpop.gremlin.process.computer.GraphComputer;
import org.apache.tinkerpop.gremlin.process.traversal.Bytecode;
import org.apache.tinkerpop.gremlin.process.traversal.Bytecode.Instruction;
import org.apache.tinkerpop.gremlin.process.traversal.Traversal.Admin;
import org.apache.tinkerpop.gremlin.process.traversal.TraversalStrategies;
import org.apache.tinkerpop.gremlin.process.traversal.TraversalStrategy;
import org.apache.tinkerpop.gremlin.process.traversal.dsl.graph.GraphTraversalSource;
import org.apache.tinkerpop.gremlin.structure.Edge;
import org.apache.tinkerpop.gremlin.structure.Element;
import org.apache.tinkerpop.gremlin.structure.Graph;
import org.apache.tinkerpop.gremlin.structure.Property;
import org.apache.tinkerpop.gremlin.structure.Transaction;
import org.apache.tinkerpop.gremlin.structure.Vertex;
import org.apache.tinkerpop.gremlin.structure.VertexProperty;
import org.apache.tinkerpop.gremlin.structure.io.Io;

import com.baidu.hugegraph.HugeGraph;
import com.baidu.hugegraph.auth.HugeAuthenticator.RolePerm;
import com.baidu.hugegraph.auth.HugeAuthenticator.User;
import com.baidu.hugegraph.auth.SchemaDefine.AuthElement;
import com.baidu.hugegraph.backend.cache.Cache;
import com.baidu.hugegraph.backend.cache.CacheManager;
import com.baidu.hugegraph.backend.id.Id;
import com.baidu.hugegraph.backend.query.Query;
import com.baidu.hugegraph.backend.store.BackendFeatures;
import com.baidu.hugegraph.backend.store.BackendMutation;
import com.baidu.hugegraph.backend.store.BackendStoreSystemInfo;
import com.baidu.hugegraph.backend.store.raft.RaftGroupManager;
import com.baidu.hugegraph.config.AuthOptions;
import com.baidu.hugegraph.config.HugeConfig;
import com.baidu.hugegraph.config.TypedOption;
import com.baidu.hugegraph.exception.NotSupportException;
import com.baidu.hugegraph.iterator.FilterIterator;
import com.baidu.hugegraph.logger.HugeGraphLogger;
import com.baidu.hugegraph.schema.EdgeLabel;
import com.baidu.hugegraph.schema.IndexLabel;
import com.baidu.hugegraph.schema.PropertyKey;
import com.baidu.hugegraph.schema.SchemaElement;
import com.baidu.hugegraph.schema.SchemaLabel;
import com.baidu.hugegraph.schema.SchemaManager;
import com.baidu.hugegraph.schema.VertexLabel;
import com.baidu.hugegraph.structure.HugeEdge;
import com.baidu.hugegraph.structure.HugeElement;
import com.baidu.hugegraph.structure.HugeFeatures;
import com.baidu.hugegraph.structure.HugeVertex;
import com.baidu.hugegraph.task.HugeTask;
import com.baidu.hugegraph.task.TaskManager;
import com.baidu.hugegraph.task.TaskScheduler;
import com.baidu.hugegraph.task.TaskStatus;
import com.baidu.hugegraph.traversal.optimize.HugeScriptTraversal;
import com.baidu.hugegraph.type.HugeType;
import com.baidu.hugegraph.type.Namifiable;
import com.baidu.hugegraph.type.define.GraphMode;
import com.baidu.hugegraph.type.define.GraphReadMode;
import com.baidu.hugegraph.util.E;
import com.baidu.hugegraph.util.Log;
import com.baidu.hugegraph.util.RateLimiter;

public final class HugeGraphAuthProxy implements HugeGraph {

    static {
        HugeGraph.registerTraversalStrategies(HugeGraphAuthProxy.class);
    }

    private static final HugeGraphLogger LOGGER
            = Log.getLogger(HugeGraphAuthProxy.class);
    private final Cache<Id, UserWithRole> usersRoleCache;
    private final Cache<Id, RateLimiter> auditLimiters;
    private final double auditLogMaxRate;

    private final HugeGraph hugegraph;
    private final TaskSchedulerProxy taskScheduler;
    private AuthManager authManager;

    public HugeGraphAuthProxy(HugeGraph hugegraph) {
        HugeConfig config = (HugeConfig) hugegraph.configuration();
        long expired = config.get(AuthOptions.AUTH_PROXY_CACHE_EXPIRE);
        long capacity = config.get(AuthOptions.AUTH_CACHE_CAPACITY);

        this.hugegraph = hugegraph;
        this.taskScheduler = new TaskSchedulerProxy(hugegraph.taskScheduler());
        this.auditLimiters = this.cache("audit-log-limiter", capacity, -1L);
        this.usersRoleCache = this.cache("users-role", capacity, expired);
        this.hugegraph.proxy(this);

        // TODO: Consider better way to get, use auth client's config now
        this.auditLogMaxRate = config.get(AuthOptions.AUTH_AUDIT_LOG_RATE);
        LOGGER.getServerLogger().logInitAuthProxy(hugegraph.name(), this.auditLogMaxRate);
    }

    @Override
    public HugeGraph hugegraph() {
        this.verifyAdminPermission();
        return this.hugegraph;
    }

    @Override
    public <C extends GraphComputer> C compute(Class<C> clazz)
                                               throws IllegalArgumentException {
        this.verifyAnyPermission();
        return this.hugegraph.compute(clazz);
    }

    @Override
    public GraphComputer compute() throws IllegalArgumentException {
        this.verifyAnyPermission();
        return this.hugegraph.compute();
    }

    @Override
    public GraphTraversalSource traversal() {
        // Just return proxy
        return new GraphTraversalSourceProxy(this);
    }

    @SuppressWarnings({ "rawtypes", "deprecation" })
    @Override
    public <I extends Io> I io(final Io.Builder<I> builder) {
        this.verifyAnyPermission();
        return this.hugegraph.io(builder);
    }

    @Override
    public SchemaManager schema() {
        SchemaManager schema = this.hugegraph.schema();
        schema.proxy(this);
        return schema;
    }

    @Override
    public Id getNextId(HugeType type) {
        if (type == HugeType.TASK) {
            verifyPermission(HugePermission.WRITE, ResourceType.TASK);
        } else {
            this.verifyAdminPermission();
        }
        return this.hugegraph.getNextId(type);
    }

    @Override
    public Id addPropertyKey(PropertyKey key) {
        verifySchemaPermission(HugePermission.WRITE, key);
        return this.hugegraph.addPropertyKey(key);
    }

    @Override
    public Id removePropertyKey(Id key) {
        PropertyKey pkey = this.hugegraph.propertyKey(key);
        verifySchemaPermission(HugePermission.DELETE, pkey);
        return this.hugegraph.removePropertyKey(key);
    }

    @Override
    public Id clearPropertyKey(PropertyKey propertyKey) {
        verifySchemaPermission(HugePermission.DELETE, propertyKey);
        return this.hugegraph.clearPropertyKey(propertyKey);
    }

    @Override
    public Collection<PropertyKey> propertyKeys() {
        Collection<PropertyKey> pkeys = this.hugegraph.propertyKeys();
        return verifySchemaPermission(HugePermission.READ, pkeys);
    }

    @Override
    public PropertyKey propertyKey(String key) {
        return verifySchemaPermission(HugePermission.READ, () -> {
            return this.hugegraph.propertyKey(key);
        });
    }

    @Override
    public PropertyKey propertyKey(Id key) {
        return verifySchemaPermission(HugePermission.READ, () -> {
            return this.hugegraph.propertyKey(key);
        });
    }

    @Override
    public boolean existsPropertyKey(String key) {
        verifyNameExistsPermission(ResourceType.PROPERTY_KEY, key);
        return this.hugegraph.existsPropertyKey(key);
    }

    @Override
    public boolean existsOlapTable(PropertyKey key) {
        verifySchemaPermission(HugePermission.READ, key);
        return this.hugegraph.existsOlapTable(key);
    }

    @Override
    public void addVertexLabel(VertexLabel label) {
        verifySchemaPermission(HugePermission.WRITE, label);
        this.hugegraph.addVertexLabel(label);
    }

    @Override
    public Id removeVertexLabel(Id id) {
        VertexLabel label = this.hugegraph.vertexLabel(id);
        verifySchemaPermission(HugePermission.DELETE, label);
        return this.hugegraph.removeVertexLabel(id);
    }

    @Override
    public Collection<VertexLabel> vertexLabels() {
        Collection<VertexLabel> labels = this.hugegraph.vertexLabels();
        return verifySchemaPermission(HugePermission.READ, labels);
    }

    @Override
    public VertexLabel vertexLabel(String label) {
        return verifySchemaPermission(HugePermission.READ, () -> {
            return this.hugegraph.vertexLabel(label);
        });
    }

    @Override
    public VertexLabel vertexLabel(Id label) {
        return verifySchemaPermission(HugePermission.READ, () -> {
            return this.hugegraph.vertexLabel(label);
        });
    }

    @Override
    public VertexLabel vertexLabelOrNone(Id label) {
        return verifySchemaPermission(HugePermission.READ, () -> {
            return this.hugegraph.vertexLabelOrNone(label);
        });
    }

    @Override
    public boolean existsVertexLabel(String label) {
        verifyNameExistsPermission(ResourceType.VERTEX_LABEL, label);
        return this.hugegraph.existsVertexLabel(label);
    }

    @Override
    public boolean existsLinkLabel(Id vertexLabel) {
        verifyNameExistsPermission(ResourceType.VERTEX_LABEL,
                                   this.vertexLabel(vertexLabel).name());
        return this.hugegraph.existsLinkLabel(vertexLabel);
    }

    @Override
    public void addEdgeLabel(EdgeLabel label) {
        verifySchemaPermission(HugePermission.WRITE, label);
        this.hugegraph.addEdgeLabel(label);
    }

    @Override
    public Id removeEdgeLabel(Id id) {
        EdgeLabel label = this.hugegraph.edgeLabel(id);
        verifySchemaPermission(HugePermission.DELETE, label);
        return this.hugegraph.removeEdgeLabel(id);
    }

    @Override
    public Collection<EdgeLabel> edgeLabels() {
        Collection<EdgeLabel> labels = this.hugegraph.edgeLabels();
        return verifySchemaPermission(HugePermission.READ, labels);
    }

    @Override
    public EdgeLabel edgeLabel(String label) {
        return verifySchemaPermission(HugePermission.READ, () -> {
            return this.hugegraph.edgeLabel(label);
        });
    }

    @Override
    public EdgeLabel edgeLabel(Id label) {
        return verifySchemaPermission(HugePermission.READ, () -> {
            return this.hugegraph.edgeLabel(label);
        });
    }

    @Override
    public EdgeLabel edgeLabelOrNone(Id label) {
        return verifySchemaPermission(HugePermission.READ, () -> {
            return this.hugegraph.edgeLabelOrNone(label);
        });
    }

    @Override
    public boolean existsEdgeLabel(String label) {
        verifyNameExistsPermission(ResourceType.EDGE_LABEL, label);
        return this.hugegraph.existsEdgeLabel(label);
    }

    @Override
    public void addIndexLabel(SchemaLabel schemaLabel, IndexLabel indexLabel) {
        verifySchemaPermission(HugePermission.WRITE, indexLabel);
        this.hugegraph.addIndexLabel(schemaLabel, indexLabel);
    }

    @Override
    public Id removeIndexLabel(Id id) {
        IndexLabel label = this.hugegraph.indexLabel(id);
        verifySchemaPermission(HugePermission.DELETE, label);
        return this.hugegraph.removeIndexLabel(id);
    }

    @Override
    public Id rebuildIndex(SchemaElement schema) {
        if (schema.type() == HugeType.INDEX_LABEL) {
            verifySchemaPermission(HugePermission.WRITE, schema);
        } else {
            SchemaLabel label = (SchemaLabel) schema;
            for (Id il : label.indexLabels()) {
                IndexLabel indexLabel = this.hugegraph.indexLabel(il);
                verifySchemaPermission(HugePermission.WRITE, indexLabel);
            }
        }
        return this.hugegraph.rebuildIndex(schema);
    }

    @Override
    public Collection<IndexLabel> indexLabels() {
        Collection<IndexLabel> labels = this.hugegraph.indexLabels();
        return verifySchemaPermission(HugePermission.READ, labels);
    }

    @Override
    public IndexLabel indexLabel(String label) {
        return verifySchemaPermission(HugePermission.READ, () -> {
            return this.hugegraph.indexLabel(label);
        });
    }

    @Override
    public IndexLabel indexLabel(Id label) {
        return verifySchemaPermission(HugePermission.READ, () -> {
            return this.hugegraph.indexLabel(label);
        });
    }

    @Override
    public boolean existsIndexLabel(String label) {
        verifyNameExistsPermission(ResourceType.INDEX_LABEL, label);
        return this.hugegraph.existsIndexLabel(label);
    }

    @Override
    public Vertex addVertex(Object... keyValues) {
        return verifyElemPermission(HugePermission.WRITE, () -> {
            return (HugeVertex) this.hugegraph.addVertex(keyValues);
        });
    }

    @Override
    public void removeVertex(Vertex vertex) {
        verifyElemPermission(HugePermission.DELETE, vertex);
        this.hugegraph.removeVertex(vertex);
    }

    @Override
    public void removeVertex(String label, Object id) {
        this.removeVertex(this.vertex(id));
    }

    @Override
    public <V> void addVertexProperty(VertexProperty<V> property) {
        verifyElemPermission(HugePermission.WRITE, property.element());
        this.hugegraph.addVertexProperty(property);
    }

    @Override
    public <V> void removeVertexProperty(VertexProperty<V> property) {
        verifyElemPermission(HugePermission.WRITE, property.element());
        this.hugegraph.removeVertexProperty(property);
    }

    @Override
    public Edge addEdge(Edge edge) {
        return verifyElemPermission(HugePermission.WRITE, () -> {
            return (HugeEdge) this.hugegraph.addEdge(edge);
        });
    }

    @Override
    public void canAddEdge(Edge edge) {
        verifyElemPermission(HugePermission.WRITE, () -> (HugeEdge) edge);
    }

    @Override
    public void removeEdge(Edge edge) {
        verifyElemPermission(HugePermission.DELETE, edge);
        this.hugegraph.removeEdge(edge);
    }

    @Override
    public void removeEdge(String label, Object id) {
        this.removeEdge(this.edge(id));
    }

    @Override
    public <V> void addEdgeProperty(Property<V> property) {
        verifyElemPermission(HugePermission.WRITE, property.element());
        this.hugegraph.addEdgeProperty(property);
    }

    @Override
    public <V> void removeEdgeProperty(Property<V> property) {
        verifyElemPermission(HugePermission.WRITE, property.element());
        this.hugegraph.removeEdgeProperty(property);
    }

    @Override
    public Iterator<Vertex> vertices(Query query) {
        return verifyElemPermission(HugePermission.READ,
                                    this.hugegraph.vertices(query));
    }

    @Override
    public Iterator<Vertex> vertices(Object... objects) {
        return verifyElemPermission(HugePermission.READ,
                                    this.hugegraph.vertices(objects));
    }

    @Override
    public Vertex vertex(Object object) {
        Vertex vertex = this.hugegraph.vertex(object);
        verifyElemPermission(HugePermission.READ, vertex);
        return vertex;
    }

    @Override
    public Iterator<Vertex> adjacentVertex(Object id) {
        return verifyElemPermission(HugePermission.READ,
                                    this.hugegraph.adjacentVertex(id));
    }

    @Override
    public Iterator<Vertex> adjacentVertexWithProp(Object... ids) {
        return verifyElemPermission(HugePermission.READ,
                                    this.hugegraph.adjacentVertexWithProp(ids));
    }

    @Override
    public Iterator<Vertex> adjacentVertices(Iterator<Edge> edges) {
        Iterator<Vertex> vertices = this.hugegraph.adjacentVertices(edges);
        return verifyElemPermission(HugePermission.READ, vertices);
    }

    @Override
    public boolean checkAdjacentVertexExist() {
        verifyAnyPermission();
        return this.hugegraph.checkAdjacentVertexExist();
    }

    @Override
    public Iterator<Edge> edges(Query query) {
        return verifyElemPermission(HugePermission.READ,
                                    this.hugegraph.edges(query));
    }

    @Override
    public Iterator<Edge> edges(Object... objects) {
        return verifyElemPermission(HugePermission.READ,
                                    this.hugegraph.edges(objects));
    }

    @Override
    public Iterator<Edge> edgesWithProp(Object... objects) {
        return verifyElemPermission(HugePermission.READ,
                this.hugegraph.edgesWithProp(objects));
    }

    @Override
    public Edge edge(Object id) {
        Edge edge = this.hugegraph.edge(id);
        verifyElemPermission(HugePermission.READ, edge);
        return edge;
    }

    @Override
    public Iterator<Edge> adjacentEdges(Id vertexId) {
        Iterator<Edge> edges = this.hugegraph.adjacentEdges(vertexId);
        return verifyElemPermission(HugePermission.READ, edges);
    }

    @Override
    public Number queryNumber(Query query) {
        ResourceType resType;
        if (query.resultType().isVertex()) {
            resType = ResourceType.VERTEX_AGGR;
        } else {
            assert query.resultType().isEdge();
            resType = ResourceType.EDGE_AGGR;
        }
        this.verifyPermission(HugePermission.READ, resType);
        return this.hugegraph.queryNumber(query);

    }

    @Override
    public Transaction tx() {
        /*
         * Can't verifyPermission() here, will be called by rollbackAll().
         */
        return this.hugegraph.tx();
    }

    @Override
    public void close() throws Exception {
        this.verifyAdminPermission();
        this.hugegraph.close();
    }

    @Override
    public HugeFeatures features() {
        // Can't verifyPermission() here, will be called by rollbackAll()
        //verifyStatusPermission();
        return this.hugegraph.features();
    }

    @Override
    public Variables variables() {
        // Just return proxy
        return new VariablesProxy(this.hugegraph.variables());
    }

    @Override
    public HugeConfig configuration() {
        this.verifyAnyPermission();
        return (HugeConfig) this.hugegraph.configuration();
    }

    @Override
    public String toString() {
        this.verifyAnyPermission();
        return this.hugegraph.toString();
    }

    @Override
    public void proxy(HugeGraph graph) {
        throw new NotSupportException("Graph.proxy()");
    }

    @Override
    public boolean sameAs(HugeGraph graph) {
        if (graph instanceof HugeGraphAuthProxy) {
            graph = ((HugeGraphAuthProxy) graph).hugegraph;
        }
        return this.hugegraph.sameAs(graph);
    }

    @Override
    public long now() {
        // It's ok anyone call this method, so not verifyStatusPermission()
        return this.hugegraph.now();
    }

    @Override
    public <K, V> V option(TypedOption<K, V> option) {
        this.verifyAnyPermission();
        return this.hugegraph.option(option);
    }

    @Override
    public String graphSpace() {
        // none verify permission
        return this.hugegraph.graphSpace();
    }

    @Override
    public void graphSpace(String graphSpace) {
        this.hugegraph.graphSpace(graphSpace);
    }

    @Override
    public String name() {
        this.verifyAnyPermission();
        return this.hugegraph.name();
    }

    @Override
    public String spaceGraphName() {
        return this.hugegraph.spaceGraphName();
    }

    @Override
    public String backend() {
        this.verifyAnyPermission();
        return this.hugegraph.backend();
    }

    @Override
    public String backendVersion() {
        this.verifyAnyPermission();
        return this.hugegraph.backendVersion();
    }

    @Override
    public BackendStoreSystemInfo backendStoreSystemInfo() {
        this.verifyAdminPermission();
        return this.hugegraph.backendStoreSystemInfo();
    }

    @Override
    public BackendFeatures backendStoreFeatures() {
        this.verifyAnyPermission();
        return this.hugegraph.backendStoreFeatures();
    }

    @Override
    public GraphMode mode() {
        this.verifyStatusPermission();
        return this.hugegraph.mode();
    }

    @Override
    public void mode(GraphMode mode) {
        this.verifyPermission(HugePermission.WRITE, ResourceType.STATUS);
        this.hugegraph.mode(mode);
    }

    @Override
    public GraphReadMode readMode() {
        this.verifyStatusPermission();
        return this.hugegraph.readMode();
    }

    @Override
    public void readMode(GraphReadMode readMode) {
        this.verifyPermission(HugePermission.WRITE, ResourceType.STATUS);
        this.hugegraph.readMode(readMode);
    }

    @Override
    public void waitStarted() {
        this.verifyAnyPermission();
        this.hugegraph.waitStarted();
    }

    @Override
    public void serverStarted() {
        this.verifyAdminPermission();
        this.hugegraph.serverStarted();
    }

    @Override
    public boolean started() {
        this.verifyAdminPermission();
        return this.hugegraph.started();
    }

    @Override
    public boolean closed() {
        this.verifyAdminPermission();
        return this.hugegraph.closed();
    }

    @Override
    public <R> R metadata(HugeType type, String meta, Object... args) {
        this.verifyNamePermission(HugePermission.EXECUTE,
                                  ResourceType.META, meta);
        return this.hugegraph.metadata(type, meta, args);
    }

    @Override
    public TaskScheduler taskScheduler() {
        // Just return proxy
        return this.taskScheduler;
    }

    @Override
    public AuthManager authManager() {
        return this.authManager;
    }

    @Override
    public void switchAuthManager(AuthManager authManager) {
        this.authManager = authManager;
    }

    @Override
    public RaftGroupManager raftGroupManager(String group) {
        this.verifyAdminPermission();
        return this.hugegraph.raftGroupManager(group);
    }

    @Override
    public void initBackend() {
        this.verifyAdminPermission();
        this.hugegraph.initBackend();
    }

    @Override
    public void clearBackend() {
        this.verifyAdminPermission();
        this.hugegraph.clearBackend();
    }

    @Override
    public void truncateBackend() {
        this.verifyAdminPermission();
        this.hugegraph.truncateBackend();
    }

    @Override
    public void truncateGraph() {
        this.verifyAdminPermission();
        this.hugegraph.truncateGraph();
    }

    @Override
    public void createSnapshot() {
        this.verifyPermission(HugePermission.WRITE, ResourceType.STATUS);
        this.hugegraph.createSnapshot();
    }

    @Override
    public void resumeSnapshot() {
        this.verifyPermission(HugePermission.WRITE, ResourceType.STATUS);
        this.hugegraph.resumeSnapshot();
    }

<<<<<<< HEAD
    @Override
    public void applyMutation(BackendMutation mutation) {
        this.hugegraph.applyMutation(mutation);
=======

    @Override
    public String creator() {
        this.verifyAnyPermission();
        return this.hugegraph.creator();
    }

    @Override
    public void creator(String creator) {
        this.verifyAnyPermission();
        this.hugegraph.creator(creator);
    }

    @Override
    public Date createTime() {
        this.verifyAnyPermission();
        return this.hugegraph.createTime();
    }

    @Override
    public void createTime(Date createTime) {
        this.verifyAnyPermission();
        this.hugegraph.createTime(createTime);
        
    }

    @Override
    public Date updateTime() {
        this.verifyAnyPermission();
        return this.hugegraph.updateTime();
    }

    @Override
    public void updateTime(Date updateTime) {
        this.verifyAnyPermission();
        this.hugegraph.updateTime(updateTime);
    }

    @Override
    public void refreshUpdateTime() {
        this.verifyAnyPermission();
        this.hugegraph.refreshUpdateTime();
>>>>>>> d219eabf
    }

    private <V> Cache<Id, V> cache(String prefix, long capacity,
                                   long expiredTime) {
        String name = prefix + "-" + this.hugegraph.name();
        Cache<Id, V> cache = CacheManager.instance().cache(name, capacity);
        if (expiredTime > 0L) {
            cache.expire(Duration.ofSeconds(expiredTime).toMillis());
        } else {
            cache.expire(expiredTime);
        }
        return cache;
    }

    private void verifyAdminPermission() {
        verifyPermission(HugePermission.ANY, ResourceType.ROOT);
    }

    private void verifyStatusPermission() {
        verifyPermission(HugePermission.READ, ResourceType.STATUS);
    }

    private void verifyAnyPermission() {
        verifyPermission(HugePermission.READ, ResourceType.NONE);
    }

    private void verifyPermission(HugePermission actionPerm,
                                  ResourceType resType) {
        /*
         * The owner role should match the graph name
         * NOTE: the graph names in gremlin-server.yaml/graphs and
         * hugegraph.properties/store must be the same if enable auth.
         */
        verifyResPermission(actionPerm, true, () -> {
            String graphSpace = this.hugegraph.graphSpace();
            String graph = this.hugegraph.name();
            Namifiable elem = HugeResource.NameObject.ANY;
            return ResourceObject.of(graphSpace, graph, resType, elem);
        });
    }

    private <V extends AuthElement> V verifyUserPermission(
                                      HugePermission actionPerm,
                                      V elementFetcher) {
        return verifyUserPermission(actionPerm, true, () -> elementFetcher);
    }

    private <V extends AuthElement> List<V> verifyUserPermission(
                                            HugePermission actionPerm,
                                            List<V> elems) {
        List<V> results = new ArrayList<>();
        for (V elem : elems) {
            V r = verifyUserPermission(actionPerm, false, () -> elem);
            if (r != null) {
                results.add(r);
            }
        }
        return results;
    }

    private <V extends AuthElement> V verifyUserPermission(
                                      HugePermission actionPerm,
                                      boolean throwIfNoPerm,
                                      Supplier<V> elementFetcher) {
        return verifyResPermission(actionPerm, throwIfNoPerm, () -> {
            String graphSpace = this.hugegraph.graphSpace();
            String graph = this.hugegraph.name();
            V elem = elementFetcher.get();
            @SuppressWarnings("unchecked")
            ResourceObject<V> r = (ResourceObject<V>)
                              ResourceObject.of(graphSpace, graph, elem);
            return r;
        });
    }

    private void verifyElemPermission(HugePermission actionPerm, Element elem) {
        verifyElemPermission(actionPerm, true, () -> elem);
    }

    private <V extends HugeElement> V verifyElemPermission(
                                      HugePermission actionPerm,
                                      Supplier<V> elementFetcher) {
        return verifyElemPermission(actionPerm, true, elementFetcher);
    }

    private <V extends Element> Iterator<V> verifyElemPermission(
                                            HugePermission actionPerm,
                                            Iterator<V> elems) {
        return new FilterIterator<>(elems, elem -> {
            V r = verifyElemPermission(actionPerm, false, () -> elem);
            return r != null;
        });
    }

    private <V extends Element> V verifyElemPermission(
                                  HugePermission actionPerm,
                                  boolean throwIfNoPerm,
                                  Supplier<V> elementFetcher) {
        return verifyResPermission(actionPerm, throwIfNoPerm, () -> {
            String graphSpace = this.hugegraph.graphSpace();
            String graph = this.hugegraph.name();
            HugeElement elem = (HugeElement) elementFetcher.get();
            @SuppressWarnings("unchecked")
            ResourceObject<V> r = (ResourceObject<V>)
                              ResourceObject.of(graphSpace, graph, elem);
            return r;
        });
    }

    private void verifyNameExistsPermission(ResourceType resType, String name) {
        verifyNamePermission(HugePermission.READ, resType, name);
    }

    private void verifyNamePermission(HugePermission actionPerm,
                                      ResourceType resType, String name) {
        verifyResPermission(actionPerm, true, () -> {
            String graphSpace = this.hugegraph.graphSpace();
            String graph = this.hugegraph.name();
            Namifiable elem = HugeResource.NameObject.of(name);
            return ResourceObject.of(graphSpace, graph, resType, elem);
        });
    }

    private void verifySchemaPermission(HugePermission actionPerm,
                                        SchemaElement schema) {
        verifySchemaPermission(actionPerm, true, () -> schema);
    }

    private <V extends SchemaElement> Collection<V> verifySchemaPermission(
                                                    HugePermission actionPerm,
                                                    Collection<V> schemas) {
        List<V> results = new ArrayList<>();
        for (V schema : schemas) {
            V r = verifySchemaPermission(actionPerm, false, () -> schema);
            if (r != null) {
                results.add(r);
            }
        }
        return results;
    }

    private <V extends SchemaElement> V verifySchemaPermission(
                                        HugePermission actionPerm,
                                        Supplier<V> schemaFetcher) {
        return verifySchemaPermission(actionPerm, true, schemaFetcher);
    }

    private <V extends SchemaElement> V verifySchemaPermission(
                                        HugePermission actionPerm,
                                        boolean throwIfNoPerm,
                                        Supplier<V> schemaFetcher) {
        return verifyResPermission(actionPerm, throwIfNoPerm, () -> {
            String graphSpace = this.hugegraph.graphSpace();
            String graph = this.hugegraph.name();
            SchemaElement elem = schemaFetcher.get();
            @SuppressWarnings("unchecked")
            ResourceObject<V> r = (ResourceObject<V>)
                              ResourceObject.of(graphSpace, graph, elem);
            return r;
        });
    }

    private <V> V verifyResPermission(HugePermission actionPerm,
                                      boolean throwIfNoPerm,
                                      Supplier<ResourceObject<V>> fetcher) {
        return verifyResPermission(actionPerm, throwIfNoPerm, fetcher, null);
    }

    private <V> V verifyResPermission(HugePermission actionPerm,
                                      boolean throwIfNoPerm,
                                      Supplier<ResourceObject<V>> fetcher,
                                      Supplier<Boolean> checker) {
        // TODO: call verifyPermission() before actual action
        Context context = getContext();
        E.checkState(context != null,
                     "Missing authentication context " +
                     "when verifying resource permission");
        String username = context.user().username();
        Object role = context.user().role();
        ResourceObject<V> ro = fetcher.get();
        String action = actionPerm.string();

        if (LOGGER.isDebugEnabled()) {
            LOGGER.logCustomDebug(
                "Verify permission {} {} for user '{}' with role {}",
                "Jermy Li",
                action, ro, username, role);
        }

        V result = ro.operated();
        // Verify role permission
        if (!RolePerm.match(role, actionPerm, ro)) {
            result = null;
        }
        // Verify permission for one access another, like: granted <= user role
        else if (ro.type().isGrantOrUser()) {
            AuthElement element = (AuthElement) ro.operated();
            RolePermission grant = this.authManager().rolePermission(element);
            if (!RolePerm.match(role, grant, ro)) {
                result = null;
            }
        }

        // Check resource detail if needed
        if (result != null && checker != null && !checker.get()) {
            result = null;
        }

        // Log user action, limit rate for each user
        Id usrId = context.user().userId();
        RateLimiter auditLimiter = this.auditLimiters.getOrFetch(usrId, id -> {
            return RateLimiter.create(this.auditLogMaxRate);
        });

        if (!(actionPerm == HugePermission.READ && ro.type().isSchema()) &&
            auditLimiter.tryAcquire()) {
            String status = result == null ? "denied" : "allowed";
            if (result == "denied") {
                LOGGER.getAuditLogger().logUserAccessDenied(username, status, ro);
            }

        }

        // result = null means no permission, throw if needed
        if (result == null && throwIfNoPerm) {
            String error = String.format("Permission denied: %s %s",
                                         action, ro);
            throw new ForbiddenException(error);
        }
        return result;
    }

    class TaskSchedulerProxy extends TaskScheduler {

        private final TaskScheduler taskScheduler;

        public TaskSchedulerProxy(TaskScheduler origin) {
            super(origin);
            this.taskScheduler = origin;
        }

        @Override
        public HugeGraph graph() {
            return this.taskScheduler.graph();
        }

        @Override
        public int pendingTasks() {
            verifyTaskPermission(HugePermission.READ);
            return this.taskScheduler.pendingTasks();
        }

        @Override
        public <V> void restoreTasks() {
            verifyTaskPermission(HugePermission.WRITE);
            this.taskScheduler.restoreTasks();
        }

        @Override
        public <V> Future<?> schedule(HugeTask<V> task) {
            verifyTaskPermission(HugePermission.EXECUTE);
            task.context(getContextString());
            return this.taskScheduler.schedule(task);
        }

        @Override
        public <V> void cancel(HugeTask<V> task) {
            verifyTaskPermission(HugePermission.WRITE, task);
            this.taskScheduler.cancel(task);
        }

        @Override
        public <V> void save(HugeTask<V> task) {
            verifyTaskPermission(HugePermission.WRITE, task);
            this.taskScheduler.save(task);
        }

        @Override
        public <V> HugeTask<V> task(Id id) {
            return verifyTaskPermission(HugePermission.READ,
                                        this.taskScheduler.task(id));
        }

        @Override
        public <V> Iterator<HugeTask<V>> tasks(List<Id> ids) {
            return verifyTaskPermission(HugePermission.READ,
                                        this.taskScheduler.tasks(ids));
        }

        @Override
        public <V> Iterator<HugeTask<V>> tasks(TaskStatus status,
                                               long limit, String page) {
            Iterator<HugeTask<V>> tasks = this.taskScheduler.tasks(status,
                                                                   limit, page);
            return verifyTaskPermission(HugePermission.READ, tasks);
        }

        @Override
        public <V> HugeTask<V> delete(Id id, boolean force) {
            verifyTaskPermission(HugePermission.DELETE,
                                 this.taskScheduler.task(id));
            return this.taskScheduler.delete(id, force);
        }

        @Override
        public boolean close() {
            verifyAdminPermission();
            return this.taskScheduler.close();
        }

        @Override
        public <V> HugeTask<V> waitUntilTaskCompleted(Id id, long seconds)
                                                      throws TimeoutException {
            verifyAnyPermission();
            return this.taskScheduler.waitUntilTaskCompleted(id, seconds);
        }

        @Override
        public <V> HugeTask<V> waitUntilTaskCompleted(Id id)
                                                      throws TimeoutException {
            verifyAnyPermission();
            return this.taskScheduler.waitUntilTaskCompleted(id);
        }

        @Override
        public void waitUntilAllTasksCompleted(long seconds)
                                               throws TimeoutException {
            verifyAnyPermission();
            this.taskScheduler.waitUntilAllTasksCompleted(seconds);
        }

        private void verifyTaskPermission(HugePermission actionPerm) {
            verifyPermission(actionPerm, ResourceType.TASK);
        }

        private <V> HugeTask<V> verifyTaskPermission(HugePermission actionPerm,
                                                     HugeTask<V> task) {
            return verifyTaskPermission(actionPerm, true, task);
        }

        private <V> Iterator<HugeTask<V>> verifyTaskPermission(
                                          HugePermission actionPerm,
                                          Iterator<HugeTask<V>> tasks) {
            return new FilterIterator<>(tasks, task -> {
                return verifyTaskPermission(actionPerm, false, task) != null;
            });
        }

        private <V> HugeTask<V> verifyTaskPermission(HugePermission actionPerm,
                                                     boolean throwIfNoPerm,
                                                     HugeTask<V> task) {
            Object r = verifyResPermission(actionPerm, throwIfNoPerm, () -> {
                String graphSpace = HugeGraphAuthProxy.this.hugegraph
                                                           .graphSpace();
                String graph = HugeGraphAuthProxy.this.hugegraph.name();
                String name = task.id().toString();
                Namifiable elem = HugeResource.NameObject.of(name);
                return ResourceObject.of(graphSpace, graph,
                                         ResourceType.TASK, elem);
            }, () -> {
                return hasTaskPermission(task);
            });
            return r == null ? null : task;
        }

        private boolean hasTaskPermission(HugeTask<?> task) {
            Context context = getContext();
            if (context == null) {
                return false;
            }
            User currentUser = context.user();

            User taskUser = User.fromJson(task.context());
            if (taskUser == null) {
                return User.ADMIN.equals(currentUser);
            }

            return Objects.equals(currentUser.getName(), taskUser.getName()) ||
                   RolePerm.match(currentUser.role(), taskUser.role(), null);
        }

        @Override
        protected <V> V call(Callable<V> callable) {
            return null;
        }

        @Override
        protected void taskDone(HugeTask<?> task) {
            // TODO Auto-generated method stub
            
        }

        @Override
        public void flushAllTask() {
            // TODO Auto-generated method stub
            
        }

        @Override
        protected <V> V call(Runnable runnable) {
            // TODO Auto-generated method stub
            return null;
        }
    }

    class VariablesProxy implements Variables {

        private final Variables variables;

        public VariablesProxy(Variables variables) {
            this.variables = variables;
        }

        @Override
        public <R> Optional<R> get(String key) {
            verifyPermission(HugePermission.READ, ResourceType.VAR);
            return this.variables.get(key);
        }

        @Override
        public Set<String> keys() {
            verifyPermission(HugePermission.READ, ResourceType.VAR);
            return this.variables.keys();
        }

        @Override
        public void set(String key, Object value) {
            verifyPermission(HugePermission.WRITE, ResourceType.VAR);
            this.variables.set(key, value);
        }

        @Override
        public void remove(String key) {
            verifyPermission(HugePermission.DELETE, ResourceType.VAR);
            this.variables.remove(key);
        }
    }

    class GraphTraversalSourceProxy extends GraphTraversalSource {

        public GraphTraversalSourceProxy(Graph graph) {
            super(graph);
        }

        public GraphTraversalSourceProxy(Graph graph,
                                         TraversalStrategies strategies) {
            super(graph, strategies);
        }

        @Override
        public TraversalStrategies getStrategies() {
            // getStrategies()/getGraph() is called by super.clone()
            return new TraversalStrategiesProxy(super.getStrategies());
        }
    }

    class TraversalStrategiesProxy implements TraversalStrategies {

        private static final String REST_WORKER = "grizzly-http-server";
        private static final long serialVersionUID = -5424364720492307019L;
        private final TraversalStrategies strategies;

        public TraversalStrategiesProxy(TraversalStrategies strategies) {
            this.strategies = strategies;
        }

        @Override
        public List<TraversalStrategy<?>> toList() {
            return this.strategies.toList();
        }

        @Override
        public void applyStrategies(Admin<?, ?> traversal) {
            String script;
            if (traversal instanceof HugeScriptTraversal) {
                script = ((HugeScriptTraversal<?, ?>) traversal).script();
            } else {
                GroovyTranslator translator = GroovyTranslator.of("g");
                script = translator.translate(traversal.getBytecode());
            }

            /*
             * Verify gremlin-execute permission for user gremlin(in gremlin-
             * server-exec worker) and gremlin job(in task worker).
             * But don't check permission in rest worker, because the following
             * places need to call traversal():
             *  1.vertices/edges rest api
             *  2.oltp rest api (like crosspointpath/neighborrank)
             *  3.olap rest api (like centrality/lpa/louvain/subgraph)
             */
            String caller = Thread.currentThread().getName();
            if (!caller.contains(REST_WORKER)) {
                verifyNamePermission(HugePermission.EXECUTE,
                                     ResourceType.GREMLIN, script);
            }

            this.strategies.applyStrategies(traversal);
        }

        @Override
        public TraversalStrategies addStrategies(TraversalStrategy<?>...
                                                 strategies) {
            return this.strategies.addStrategies(strategies);
        }

        @SuppressWarnings({ "rawtypes", "unchecked" })
        @Override
        public TraversalStrategies removeStrategies(
               Class<? extends TraversalStrategy>... strategyClasses) {
            return this.strategies.removeStrategies(strategyClasses);
        }

        @Override
        public TraversalStrategies clone() {
            return this.strategies.clone();
        }

        @SuppressWarnings("unused")
        private String translate(Bytecode bytecode) {
            // GroovyTranslator.of("g").translate(bytecode);
            List<Instruction> steps = bytecode.getStepInstructions();
            StringBuilder sb = new StringBuilder();
            sb.append("g");
            int stepsPrint = Math.min(10, steps.size());
            for (int i = 0; i < stepsPrint; i++) {
                Instruction step = steps.get(i);
                sb.append('.').append(step);
            }
            if (stepsPrint < steps.size()) {
                sb.append("..");
            }
            return sb.toString();
        }
    }

    private static final ThreadLocal<Context> contexts =
                                              new InheritableThreadLocal<>();

    protected static final Context setContext(Context context) {
        Context old = contexts.get();
        contexts.set(context);
        return old;
    }

    protected static final void resetContext() {
        contexts.remove();
    }

    protected static final Context getContext() {
        // Return task context first
        String taskContext = TaskManager.getContext();
        User user = User.fromJson(taskContext);
        if (user != null) {
            return new Context(user);
        }

        return contexts.get();
    }

    public static final String getContextString() {
        Context context = getContext();
        if (context == null) {
            return null;
        }
        return context.user().toJson();
    }

    protected static final void logUser(User user, String path) {
        
    }

    static class Context {

        private static final Context ADMIN = new Context(User.ADMIN);

        private final User user;

        public Context(User user) {
            E.checkNotNull(user, "user");
            this.user = user;
        }

        public User user() {
            return this.user;
        }

        public static Context admin() {
            return ADMIN;
        }
    }

    static class ContextTask implements Runnable {

        private final Runnable runner;
        private final Context context;

        public ContextTask(Runnable runner) {
            this.context = getContext();
            this.runner = runner;
        }

        @Override
        public void run() {
            setContext(this.context);
            try {
                this.runner.run();
            } finally {
                resetContext();
            }
        }
    }

    public static class ContextThreadPoolExecutor extends ThreadPoolExecutor {

        public ContextThreadPoolExecutor(int corePoolSize, int maxPoolSize,
                                         ThreadFactory threadFactory) {
            super(corePoolSize, maxPoolSize, 0L, TimeUnit.MILLISECONDS,
                  new LinkedBlockingQueue<Runnable>(), threadFactory);
        }

        @Override
        public void execute(Runnable command) {
            super.execute(new ContextTask(command));
        }
    }
}<|MERGE_RESOLUTION|>--- conflicted
+++ resolved
@@ -757,11 +757,10 @@
         this.hugegraph.resumeSnapshot();
     }
 
-<<<<<<< HEAD
     @Override
     public void applyMutation(BackendMutation mutation) {
         this.hugegraph.applyMutation(mutation);
-=======
+    }
 
     @Override
     public String creator() {
@@ -804,7 +803,6 @@
     public void refreshUpdateTime() {
         this.verifyAnyPermission();
         this.hugegraph.refreshUpdateTime();
->>>>>>> d219eabf
     }
 
     private <V> Cache<Id, V> cache(String prefix, long capacity,
@@ -846,12 +844,14 @@
         });
     }
 
+    @SuppressWarnings("unused")
     private <V extends AuthElement> V verifyUserPermission(
                                       HugePermission actionPerm,
                                       V elementFetcher) {
         return verifyUserPermission(actionPerm, true, () -> elementFetcher);
     }
 
+    @SuppressWarnings("unused")
     private <V extends AuthElement> List<V> verifyUserPermission(
                                             HugePermission actionPerm,
                                             List<V> elems) {
