/*
 * Copyright 2017 HugeGraph Authors
 *
 * Licensed to the Apache Software Foundation (ASF) under one or more
 * contributor license agreements. See the NOTICE file distributed with this
 * work for additional information regarding copyright ownership. The ASF
 * licenses this file to You under the Apache License, Version 2.0 (the
 * "License"); you may not use this file except in compliance with the License.
 * You may obtain a copy of the License at
 *
 *     http://www.apache.org/licenses/LICENSE-2.0
 *
 * Unless required by applicable law or agreed to in writing, software
 * distributed under the License is distributed on an "AS IS" BASIS, WITHOUT
 * WARRANTIES OR CONDITIONS OF ANY KIND, either express or implied. See the
 * License for the specific language governing permissions and limitations
 * under the License.
 */

package com.baidu.hugegraph.core;

import java.util.Collections;
import java.util.HashSet;
import java.util.Map;
import java.util.Set;
import java.util.concurrent.ConcurrentHashMap;
import java.util.concurrent.TimeUnit;
import java.util.concurrent.atomic.AtomicInteger;

import org.apache.tinkerpop.gremlin.server.auth.AuthenticationException;
import org.apache.tinkerpop.gremlin.server.util.MetricManager;
import org.apache.tinkerpop.gremlin.structure.Graph;
import org.apache.tinkerpop.gremlin.structure.Transaction;
import org.apache.tinkerpop.gremlin.structure.util.GraphFactory;
import org.slf4j.Logger;

import com.baidu.hugegraph.HugeFactory;
import com.baidu.hugegraph.HugeGraph;
import com.baidu.hugegraph.auth.HugeAuthenticator;
import com.baidu.hugegraph.auth.HugeFactoryAuthProxy;
import com.baidu.hugegraph.auth.HugeGraphAuthProxy;
import com.baidu.hugegraph.auth.AuthManager;
import com.baidu.hugegraph.backend.BackendException;
import com.baidu.hugegraph.backend.cache.Cache;
import com.baidu.hugegraph.backend.cache.CacheManager;
import com.baidu.hugegraph.backend.id.IdGenerator;
import com.baidu.hugegraph.backend.store.BackendStoreSystemInfo;
import com.baidu.hugegraph.config.HugeConfig;
import com.baidu.hugegraph.config.ServerOptions;
import com.baidu.hugegraph.exception.NotSupportException;
import com.baidu.hugegraph.license.LicenseVerifier;
import com.baidu.hugegraph.metrics.MetricsUtil;
import com.baidu.hugegraph.metrics.ServerReporter;
import com.baidu.hugegraph.rpc.RpcClientProvider;
import com.baidu.hugegraph.rpc.RpcConsumerConfig;
import com.baidu.hugegraph.rpc.RpcProviderConfig;
import com.baidu.hugegraph.rpc.RpcServer;
import com.baidu.hugegraph.serializer.JsonSerializer;
import com.baidu.hugegraph.serializer.Serializer;
import com.baidu.hugegraph.server.RestServer;
import com.baidu.hugegraph.task.TaskManager;
import com.baidu.hugegraph.type.define.NodeRole;
import com.baidu.hugegraph.util.E;
import com.baidu.hugegraph.util.Log;

public final class GraphManager {

    private static final Logger LOG = Log.logger(RestServer.class);

    private final Map<String, Graph> graphs;
    private final HugeAuthenticator authenticator;
    private final RpcServer rpcServer;
    private final RpcClientProvider rpcClient;

    public GraphManager(HugeConfig conf) {
        this.graphs = new ConcurrentHashMap<>();
        this.authenticator = HugeAuthenticator.loadAuthenticator(conf);
        this.rpcServer = new RpcServer(conf);
        this.rpcClient = new RpcClientProvider(conf);

        this.loadGraphs(conf.getMap(ServerOptions.GRAPHS));
        // this.installLicense(conf, "");
        // Raft will load snapshot firstly then launch election and replay log
        this.waitGraphsStarted();
        this.checkBackendVersionOrExit();
        this.startRpcServer();
        this.serverStarted(conf);
        this.addMetrics(conf);
    }

    public void loadGraphs(final Map<String, String> graphConfs) {
        for (Map.Entry<String, String> conf : graphConfs.entrySet()) {
            String name = conf.getKey();
            String path = conf.getValue();
            HugeFactory.checkGraphName(name, "rest-server.properties");
            try {
                this.loadGraph(name, path);
            } catch (RuntimeException e) {
                LOG.error("Graph '{}' can't be loaded: '{}'", name, path, e);
            }
        }
    }

    public void waitGraphsStarted() {
        this.graphs.keySet().forEach(name -> {
            HugeGraph graph = this.graph(name);
            graph.waitStarted();
        });
    }

    public Set<String> graphs() {
        return Collections.unmodifiableSet(this.graphs.keySet());
    }

    public HugeGraph graph(String name) {
        Graph graph = this.graphs.get(name);
        if (graph == null) {
            return null;
        } else if (graph instanceof HugeGraph) {
            return (HugeGraph) graph;
        }
        throw new NotSupportException("graph instance of %s", graph.getClass());
    }

    public Serializer serializer(Graph g) {
        return JsonSerializer.instance();
    }

    public void rollbackAll() {
        this.graphs.values().forEach(graph -> {
            if (graph.features().graph().supportsTransactions() &&
                graph.tx().isOpen()) {
                graph.tx().rollback();
            }
        });
    }

    public void rollback(final Set<String> graphSourceNamesToCloseTxOn) {
        closeTx(graphSourceNamesToCloseTxOn, Transaction.Status.ROLLBACK);
    }

    public void commitAll() {
        this.graphs.values().forEach(graph -> {
            if (graph.features().graph().supportsTransactions() &&
                graph.tx().isOpen()) {
                graph.tx().commit();
            }
        });
    }

    public void commit(final Set<String> graphSourceNamesToCloseTxOn) {
        closeTx(graphSourceNamesToCloseTxOn, Transaction.Status.COMMIT);
    }

    public boolean requireAuthentication() {
        if (this.authenticator == null) {
            return false;
        }
        return this.authenticator.requireAuthentication();
    }

    public HugeAuthenticator.User authenticate(Map<String, String> credentials)
                                               throws AuthenticationException {
        return this.authenticator().authenticate(credentials);
    }

    public AuthManager authManager() {
        return this.authenticator().authManager();
    }

    public void close() {
        this.destroyRpcServer();
    }

    private void startRpcServer() {
        RpcProviderConfig serverConfig = this.rpcServer.config();

        if (this.authenticator != null) {
<<<<<<< HEAD
            serverConfig.addService(UserManager.class,
                                    this.authenticator.userManager());
        }

        if (this.rpcClient.enabled()) {
            RpcConsumerConfig clientConfig = this.rpcClient.config();

            for (Graph graph : this.graphs.values()) {
                HugeGraph hugegraph = (HugeGraph) graph;
                hugegraph.registerRpcServices(serverConfig, clientConfig);
            }
        }

        try {
            this.rpcServer.exportAll();
        } catch (Throwable e) {
            this.rpcServer.destroy();
            throw e;
=======
            config.addService(AuthManager.class,
                              this.authenticator.authManager());
>>>>>>> a50c4c8e
        }
    }

    private void destroyRpcServer() {
        this.rpcServer.destroy();
    }

    private HugeAuthenticator authenticator() {
        E.checkState(this.authenticator != null, "Unconfigured authenticator");
        return this.authenticator;
    }

    @SuppressWarnings("unused")
    private void installLicense(HugeConfig config, String md5) {
        LicenseVerifier.instance().install(config, this, md5);
    }

    private void closeTx(final Set<String> graphSourceNamesToCloseTxOn,
                         final Transaction.Status tx) {
        final Set<Graph> graphsToCloseTxOn = new HashSet<>();

        graphSourceNamesToCloseTxOn.forEach(name -> {
            if (this.graphs.containsKey(name)) {
                graphsToCloseTxOn.add(this.graphs.get(name));
            }
        });

        graphsToCloseTxOn.forEach(graph -> {
            if (graph.features().graph().supportsTransactions() &&
                graph.tx().isOpen()) {
                if (tx == Transaction.Status.COMMIT) {
                    graph.tx().commit();
                } else {
                    graph.tx().rollback();
                }
            }
        });
    }

    private void loadGraph(String name, String path) {
        final Graph graph = GraphFactory.open(path);
        this.graphs.put(name, graph);
        LOG.info("Graph '{}' was successfully configured via '{}'", name, path);

        if (this.requireAuthentication() &&
            !(graph instanceof HugeGraphAuthProxy)) {
            LOG.warn("You may need to support access control for '{}' with {}",
                     path, HugeFactoryAuthProxy.GRAPH_FACTORY);
        }
    }

    private void checkBackendVersionOrExit() {
        for (String graph : this.graphs()) {
            // TODO: close tx from main thread
            HugeGraph hugegraph = this.graph(graph);
            if (!hugegraph.backendStoreFeatures().supportsPersistence()) {
                hugegraph.initBackend();
            }
            BackendStoreSystemInfo info = hugegraph.backendStoreSystemInfo();
            if (!info.exists()) {
                throw new BackendException(
                          "The backend store of '%s' has not been initialized",
                          hugegraph.name());
            }
            if (!info.checkVersion()) {
                throw new BackendException(
                          "The backend store version is inconsistent");
            }
        }
    }

    private void serverStarted(HugeConfig config) {
        String server = config.get(ServerOptions.SERVER_ID);
        String role = config.get(ServerOptions.SERVER_ROLE);
        E.checkArgument(server != null && !server.isEmpty(),
                        "The server name can't be null or empty");
        E.checkArgument(role != null && !role.isEmpty(),
                        "The server role can't be null or empty");
        NodeRole nodeRole = NodeRole.valueOf(role.toUpperCase());
        for (String graph : this.graphs()) {
            HugeGraph hugegraph = this.graph(graph);
            assert hugegraph != null;
            hugegraph.serverStarted(IdGenerator.of(server), nodeRole);
        }
    }

    private void addMetrics(HugeConfig config) {
        final MetricManager metric = MetricManager.INSTANCE;
        // Force to add server reporter
        ServerReporter reporter = ServerReporter.instance(metric.getRegistry());
        reporter.start(60L, TimeUnit.SECONDS);

        // Add metrics for MAX_WRITE_THREADS
        int maxWriteThreads = config.get(ServerOptions.MAX_WRITE_THREADS);
        MetricsUtil.registerGauge(RestServer.class, "max-write-threads", () -> {
            return maxWriteThreads;
        });

        // Add metrics for caches
        @SuppressWarnings({ "rawtypes", "unchecked" })
        Map<String, Cache<?, ?>> caches = (Map) CacheManager.instance()
                                                            .caches();
        registerCacheMetrics(caches);
        final AtomicInteger lastCachesSize = new AtomicInteger(caches.size());
        MetricsUtil.registerGauge(Cache.class, "instances", () -> {
            int count = caches.size();
            if (count != lastCachesSize.get()) {
                // Update if caches changed (effect in the next report period)
                registerCacheMetrics(caches);
                lastCachesSize.set(count);
            }
            return count;
        });

        // Add metrics for task
        MetricsUtil.registerGauge(TaskManager.class, "workers", () -> {
            return TaskManager.instance().workerPoolSize();
        });
        MetricsUtil.registerGauge(TaskManager.class, "pending-tasks", () -> {
            return TaskManager.instance().pendingTasks();
        });
    }

    private static void registerCacheMetrics(Map<String, Cache<?, ?>> caches) {
        Set<String> names = MetricManager.INSTANCE.getRegistry().getNames();
        for (Map.Entry<String, Cache<?, ?>> entry : caches.entrySet()) {
            String key = entry.getKey();
            Cache<?, ?> cache = entry.getValue();

            String hits = String.format("%s.%s", key, "hits");
            String miss = String.format("%s.%s", key, "miss");
            String exp = String.format("%s.%s", key, "expire");
            String size = String.format("%s.%s", key, "size");
            String cap = String.format("%s.%s", key, "capacity");

            // Avoid registering multiple times
            if (names.stream().anyMatch(name -> name.endsWith(hits))) {
                continue;
            }

            MetricsUtil.registerGauge(Cache.class, hits, () -> cache.hits());
            MetricsUtil.registerGauge(Cache.class, miss, () -> cache.miss());
            MetricsUtil.registerGauge(Cache.class, exp, () -> cache.expire());
            MetricsUtil.registerGauge(Cache.class, size, () -> cache.size());
            MetricsUtil.registerGauge(Cache.class, cap, () -> cache.capacity());
        }
    }
}<|MERGE_RESOLUTION|>--- conflicted
+++ resolved
@@ -176,9 +176,8 @@
         RpcProviderConfig serverConfig = this.rpcServer.config();
 
         if (this.authenticator != null) {
-<<<<<<< HEAD
-            serverConfig.addService(UserManager.class,
-                                    this.authenticator.userManager());
+            serverConfig.addService(AuthManager.class,
+                                    this.authenticator.authManager());
         }
 
         if (this.rpcClient.enabled()) {
@@ -195,10 +194,6 @@
         } catch (Throwable e) {
             this.rpcServer.destroy();
             throw e;
-=======
-            config.addService(AuthManager.class,
-                              this.authenticator.authManager());
->>>>>>> a50c4c8e
         }
     }
 
