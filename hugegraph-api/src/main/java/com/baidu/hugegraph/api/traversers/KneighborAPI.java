/*
 * Copyright 2017 HugeGraph Authors
 *
 * Licensed to the Apache Software Foundation (ASF) under one or more
 * contributor license agreements. See the NOTICE file distributed with this
 * work for additional information regarding copyright ownership. The ASF
 * licenses this file to You under the Apache License, Version 2.0 (the
 * "License"); you may not use this file except in compliance with the License.
 * You may obtain a copy of the License at
 *
 *     http://www.apache.org/licenses/LICENSE-2.0
 *
 * Unless required by applicable law or agreed to in writing, software
 * distributed under the License is distributed on an "AS IS" BASIS, WITHOUT
 * WARRANTIES OR CONDITIONS OF ANY KIND, either express or implied. See the
 * License for the specific language governing permissions and limitations
 * under the License.
 */

package com.baidu.hugegraph.api.traversers;

import static com.baidu.hugegraph.traversal.algorithm.HugeTraverser.DEFAULT_MAX_DEGREE;
import static com.baidu.hugegraph.traversal.algorithm.HugeTraverser.DEFAULT_ELEMENTS_LIMIT;

import java.util.ArrayList;
import java.util.HashSet;
import java.util.Iterator;
import java.util.List;
import java.util.Set;

import javax.inject.Singleton;
import javax.ws.rs.Consumes;
import javax.ws.rs.DefaultValue;
import javax.ws.rs.GET;
import javax.ws.rs.POST;
import javax.ws.rs.Path;
import javax.ws.rs.PathParam;
import javax.ws.rs.Produces;
import javax.ws.rs.QueryParam;
import javax.ws.rs.core.Context;

import org.apache.tinkerpop.gremlin.structure.Vertex;
import org.slf4j.Logger;

import com.baidu.hugegraph.HugeGraph;
import com.baidu.hugegraph.api.graph.EdgeAPI;
import com.baidu.hugegraph.api.graph.VertexAPI;
import com.baidu.hugegraph.backend.id.Id;
import com.baidu.hugegraph.backend.query.QueryResults;
import com.baidu.hugegraph.core.GraphManager;
import com.baidu.hugegraph.server.RestServer;
import com.baidu.hugegraph.structure.HugeVertex;
import com.baidu.hugegraph.traversal.algorithm.steps.EdgeStep;
import com.baidu.hugegraph.traversal.algorithm.HugeTraverser;
import com.baidu.hugegraph.traversal.algorithm.KneighborTraverser;
import com.baidu.hugegraph.type.define.Directions;
import com.baidu.hugegraph.util.E;
import com.baidu.hugegraph.util.Log;
import com.codahale.metrics.annotation.Timed;
import com.fasterxml.jackson.annotation.JsonProperty;

@Path("graphs/{graph}/traversers/kneighbor")
@Singleton
public class KneighborAPI extends TraverserAPI {

    private static final Logger LOG = Log.logger(RestServer.class);

    @GET
    @Timed
    @Produces(APPLICATION_JSON_WITH_CHARSET)
    public String get(@Context GraphManager manager,
                      @PathParam("graph") String graph,
                      @QueryParam("source") String sourceV,
                      @QueryParam("direction") String direction,
                      @QueryParam("label") String edgeLabel,
                      @QueryParam("max_depth") int depth,
                      @QueryParam("max_degree")
                      @DefaultValue(DEFAULT_MAX_DEGREE) long maxDegree,
                      @QueryParam("limit")
                      @DefaultValue(DEFAULT_ELEMENTS_LIMIT) long limit) {
        LOG.debug("Graph [{}] get k-neighbor from '{}' with " +
                  "direction '{}', edge label '{}', max depth '{}', " +
                  "max degree '{}' and limit '{}'",
                  graph, sourceV, direction, edgeLabel, depth,
                  maxDegree, limit);

        Id source = VertexAPI.checkAndParseVertexId(sourceV);
        Directions dir = Directions.convert(EdgeAPI.parseDirection(direction));

        HugeGraph g = graph(manager, graph);

        Set<Id> ids;
        try (KneighborTraverser traverser = new KneighborTraverser(g)) {
            ids = traverser.kneighbor(source, dir, edgeLabel,
                                      depth, maxDegree, limit);
        }
        return manager.serializer(g).writeList("vertices", ids);
    }

    @POST
    @Timed
    @Consumes(APPLICATION_JSON)
    @Produces(APPLICATION_JSON_WITH_CHARSET)
    public String post(@Context GraphManager manager,
                       @PathParam("graph") String graph,
                       Request request) {
        E.checkArgumentNotNull(request, "The request body can't be null");
        E.checkArgumentNotNull(request.source,
                               "The source of request can't be null");
        E.checkArgument(request.step != null,
                        "The steps of request can't be null");
        if (request.countOnly) {
            E.checkArgument(!request.withVertex && !request.withPath,
                            "Can't return vertex or path when count only");
        }

        LOG.debug("Graph [{}] get customized kneighbor from source vertex " +
                  "'{}', with step '{}', limit '{}', count_only '{}', " +
                  "with_vertex '{}' and with_path '{}'",
                  graph, request.source, request.step, request.limit,
                  request.countOnly, request.withVertex, request.withPath);

        HugeGraph g = graph(manager, graph);
        Id sourceId = HugeVertex.getIdValue(request.source);

        EdgeStep step = step(g, request.step);

        Set<HugeTraverser.Node> results;
        try (KneighborTraverser traverser = new KneighborTraverser(g)) {
            results = traverser.customizedKneighbor(sourceId, step,
                                                    request.maxDepth,
                                                    request.limit);
        }

        Set<Id> neighbors = new HashSet<>();
        for (HugeTraverser.Node node : results) {
            neighbors.add(node.id());
        }

        List<HugeTraverser.Path> paths = new ArrayList<>();
        if (request.withPath) {
            for (HugeTraverser.Node node : results) {
                paths.add(new HugeTraverser.Path(node.path()));
            }
        }
        Iterator<Vertex> iter = QueryResults.emptyIterator();
        if (request.withVertex) {
            Set<Id> ids = new HashSet<>();
            for (HugeTraverser.Node node : results) {
                ids.add(node.id());
            }
            for (HugeTraverser.Path p : paths) {
                ids.addAll(p.vertices());
            }
            if (!ids.isEmpty()) {
                iter = g.vertices(ids.toArray());
            }
        }
        return manager.serializer(g).writeNodesWithPath("kneighbor", neighbors,
                                                        paths, iter,
                                                        request.countOnly);
    }

    private static class Request {

        @JsonProperty("source")
        public Object source;
        @JsonProperty("step")
        public TraverserAPI.Step step;
        @JsonProperty("max_depth")
        public int maxDepth;
        @JsonProperty("limit")
<<<<<<< HEAD
        public long limit = Long.parseLong(DEFAULT_ELEMENTS_LIMIT);
=======
        public long limit = Long.valueOf(DEFAULT_ELEMENTS_LIMIT);
>>>>>>> 4907886e
        @JsonProperty("count_only")
        public boolean countOnly = false;
        @JsonProperty("with_vertex")
        public boolean withVertex = false;
        @JsonProperty("with_path")
        public boolean withPath = false;

        @Override
        public String toString() {
            return String.format("PathRequest{source=%s,step=%s,maxDepth=%s" +
                                 "limit=%s,countOnly=%s,withVertex=%s," +
                                 "withPath=%s}", this.source, this.step,
                                 this.maxDepth, this.limit, this.countOnly,
                                 this.withVertex, this.withPath);
        }
    }
}<|MERGE_RESOLUTION|>--- conflicted
+++ resolved
@@ -170,11 +170,7 @@
         @JsonProperty("max_depth")
         public int maxDepth;
         @JsonProperty("limit")
-<<<<<<< HEAD
         public long limit = Long.parseLong(DEFAULT_ELEMENTS_LIMIT);
-=======
-        public long limit = Long.valueOf(DEFAULT_ELEMENTS_LIMIT);
->>>>>>> 4907886e
         @JsonProperty("count_only")
         public boolean countOnly = false;
         @JsonProperty("with_vertex")
