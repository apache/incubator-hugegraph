--- conflicted
+++ resolved
@@ -87,11 +87,8 @@
      *
      * version 0.10:
      * [0.39] Issue-522: Add profile RESTful API
-<<<<<<< HEAD
+     * [0.40] Issue-523: Add source_in_ring args for rings RESTful API
      * [0.41] Issue-493: Support batch updating properties by multiple strategy
-=======
-     * [0.40] Issue-523: Add source_in_ring args for rings RESTful API
->>>>>>> 9a4c5430
      */
 
     // The second parameter of Version.of() is for IDE running without JAR
