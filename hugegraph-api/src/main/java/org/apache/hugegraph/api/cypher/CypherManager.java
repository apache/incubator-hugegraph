/*
 * Licensed to the Apache Software Foundation (ASF) under one or more
 * contributor license agreements. See the NOTICE file distributed with this
 * work for additional information regarding copyright ownership. The ASF
 * licenses this file to You under the Apache License, Version 2.0 (the
 * "License"); you may not use this file except in compliance with the License.
 * You may obtain a copy of the License at
 *
 *     http://www.apache.org/licenses/LICENSE-2.0
 *
 * Unless required by applicable law or agreed to in writing, software
 * distributed under the License is distributed on an "AS IS" BASIS, WITHOUT
 * WARRANTIES OR CONDITIONS OF ANY KIND, either express or implied. See the
 * License for the specific language governing permissions and limitations
 * under the License.
 */

package org.apache.hugegraph.api.cypher;

<<<<<<< HEAD
=======
import org.apache.hugegraph.util.E;
import org.apache.commons.configuration2.Configuration;
import org.apache.commons.configuration2.YAMLConfiguration;

import javax.annotation.concurrent.ThreadSafe;

>>>>>>> b3ae0bfa
import java.io.File;
import java.io.FileReader;
import java.io.Reader;
import java.net.URL;

import javax.annotation.concurrent.ThreadSafe;

import org.apache.commons.configuration2.Configuration;
import org.apache.commons.configuration2.YAMLConfiguration;
import org.apache.hugegraph.util.E;

@ThreadSafe
public final class CypherManager {
<<<<<<< HEAD
    private final String configurationFile;
=======

    private String configurationFile;
>>>>>>> b3ae0bfa
    private YAMLConfiguration configuration;

    public static CypherManager configOf(String configurationFile) {
        E.checkArgument(configurationFile != null && !configurationFile.isEmpty(),
                        "The configurationFile parameter can't be null or empty");
        return new CypherManager(configurationFile);
    }

    private CypherManager(String configurationFile) {
        this.configurationFile = configurationFile;
    }

    public CypherClient getClient(String userName, String password) {
        E.checkArgument(userName != null && !userName.isEmpty(),
                        "The userName parameter can't be null or empty");
        E.checkArgument(password != null && !password.isEmpty(),
                        "The password parameter can't be null or empty");

        //TODO: Need to cache the client and make it hold the connection.
        return new CypherClient(userName, password, this::cloneConfig);
    }

    public CypherClient getClient(String token) {
        E.checkArgument(token != null && !token.isEmpty(),
                        "The token parameter can't be null or empty");

        //TODO: Need to cache the client and make it hold the connection.
        return new CypherClient(token, this::cloneConfig);
    }

    private Configuration cloneConfig() {
        if (this.configuration == null) {
            this.configuration = loadYaml(this.configurationFile);
        }

        return (Configuration) this.configuration.clone();
    }

    private static YAMLConfiguration loadYaml(String configurationFile) {
        File yamlFile = getConfigFile(configurationFile);
        YAMLConfiguration yaml;

        try {
            Reader reader = new FileReader(yamlFile);
            yaml = new YAMLConfiguration();
            yaml.read(reader);
        } catch (Exception e) {
            throw new RuntimeException(String.format("Failed to load configuration file," +
                                                     " the file at %s.", configurationFile), e);
        }

        return yaml;
    }

    private static File getConfigFile(String configurationFile) {
        final File systemFile = new File(configurationFile);

        if (!systemFile.exists()) {
            final ClassLoader currentClassLoader = Thread.currentThread().getContextClassLoader();
            final URL resource = currentClassLoader.getResource(configurationFile);
            assert resource != null;
            final File resourceFile = new File(resource.getFile());

            if (!resourceFile.exists()) {
<<<<<<< HEAD
                throw new IllegalArgumentException(String.format("Configuration file at %s does " +
                                                                 "not exist", configurationFile));
=======
                throw new IllegalArgumentException(
                    String.format("Configuration file at %s does not exist"
                        , configurationFile));
>>>>>>> b3ae0bfa
            }
            return resourceFile;

        }

        return systemFile;
    }
}<|MERGE_RESOLUTION|>--- conflicted
+++ resolved
@@ -17,15 +17,6 @@
 
 package org.apache.hugegraph.api.cypher;
 
-<<<<<<< HEAD
-=======
-import org.apache.hugegraph.util.E;
-import org.apache.commons.configuration2.Configuration;
-import org.apache.commons.configuration2.YAMLConfiguration;
-
-import javax.annotation.concurrent.ThreadSafe;
-
->>>>>>> b3ae0bfa
 import java.io.File;
 import java.io.FileReader;
 import java.io.Reader;
@@ -39,12 +30,7 @@
 
 @ThreadSafe
 public final class CypherManager {
-<<<<<<< HEAD
     private final String configurationFile;
-=======
-
-    private String configurationFile;
->>>>>>> b3ae0bfa
     private YAMLConfiguration configuration;
 
     public static CypherManager configOf(String configurationFile) {
@@ -109,14 +95,8 @@
             final File resourceFile = new File(resource.getFile());
 
             if (!resourceFile.exists()) {
-<<<<<<< HEAD
                 throw new IllegalArgumentException(String.format("Configuration file at %s does " +
                                                                  "not exist", configurationFile));
-=======
-                throw new IllegalArgumentException(
-                    String.format("Configuration file at %s does not exist"
-                        , configurationFile));
->>>>>>> b3ae0bfa
             }
             return resourceFile;
 
