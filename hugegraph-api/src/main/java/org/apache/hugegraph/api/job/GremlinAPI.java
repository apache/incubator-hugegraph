/*
 * Licensed to the Apache Software Foundation (ASF) under one or more
 * contributor license agreements. See the NOTICE file distributed with this
 * work for additional information regarding copyright ownership. The ASF
 * licenses this file to You under the Apache License, Version 2.0 (the
 * "License"); you may not use this file except in compliance with the License.
 * You may obtain a copy of the License at
 *
 *     http://www.apache.org/licenses/LICENSE-2.0
 *
 * Unless required by applicable law or agreed to in writing, software
 * distributed under the License is distributed on an "AS IS" BASIS, WITHOUT
 * WARRANTIES OR CONDITIONS OF ANY KIND, either express or implied. See the
 * License for the specific language governing permissions and limitations
 * under the License.
 */

package org.apache.hugegraph.api.job;

import java.nio.ByteBuffer;
import java.nio.charset.CharacterCodingException;
import java.nio.charset.Charset;
import java.nio.charset.CharsetDecoder;
import java.nio.charset.CodingErrorAction;
import java.util.HashMap;
import java.util.Map;

import io.swagger.v3.oas.annotations.tags.Tag;
import jakarta.annotation.security.RolesAllowed;
import jakarta.inject.Singleton;
import jakarta.ws.rs.Consumes;
import jakarta.ws.rs.POST;
import jakarta.ws.rs.Path;
import jakarta.ws.rs.PathParam;
import jakarta.ws.rs.Produces;
import jakarta.ws.rs.core.Context;

import org.apache.hugegraph.core.GraphManager;
import org.apache.hugegraph.define.Checkable;
import org.apache.hugegraph.metrics.MetricsUtil;
import org.slf4j.Logger;

import org.apache.hugegraph.HugeException;
import org.apache.hugegraph.HugeGraph;
import org.apache.hugegraph.api.API;
import org.apache.hugegraph.api.filter.StatusFilter.Status;
import org.apache.hugegraph.backend.id.Id;
import org.apache.hugegraph.job.GremlinJob;
import org.apache.hugegraph.job.JobBuilder;
import org.apache.hugegraph.util.E;
import org.apache.hugegraph.util.JsonUtil;
import org.apache.hugegraph.util.Log;
import com.codahale.metrics.Histogram;
import com.codahale.metrics.annotation.Timed;
import com.fasterxml.jackson.annotation.JsonProperty;
import com.google.common.collect.ImmutableMap;

@Path("graphs/{graph}/jobs/gremlin")
@Singleton
@Tag(name = "GremlinAPI")
public class GremlinAPI extends API {

    private static final Logger LOG = Log.logger(GremlinAPI.class);

    private static final int MAX_NAME_LENGTH = 256;

    private static final Histogram GREMLIN_JOB_INPUT_HISTOGRAM =
            MetricsUtil.registerHistogram(GremlinAPI.class, "gremlin-input");

    @POST
    @Timed
    @Status(Status.CREATED)
    @Consumes(APPLICATION_JSON)
    @Produces(APPLICATION_JSON_WITH_CHARSET)
    @RolesAllowed({"admin", "$owner=$graph $action=gremlin_execute"})
    public Map<String, Id> post(@Context GraphManager manager,
                                @PathParam("graph") String graph,
                                GremlinRequest request) {
        LOG.debug("Graph [{}] schedule gremlin job: {}", graph, request);
        checkCreatingBody(request);
        GREMLIN_JOB_INPUT_HISTOGRAM.update(request.gremlin.length());

        HugeGraph g = graph(manager, graph);
        request.aliase(graph, "graph");
        JobBuilder<Object> builder = JobBuilder.of(g);
        builder.name(request.name())
               .input(request.toJson())
               .job(new GremlinJob());
        return ImmutableMap.of("task_id", builder.schedule().id());
    }

    public static class GremlinRequest implements Checkable {

        // See org.apache.tinkerpop.gremlin.server.channel.HttpChannelizer
        @JsonProperty
        private String gremlin;
        @JsonProperty
        private Map<String, Object> bindings = new HashMap<>();
        @JsonProperty
        private String language = "gremlin-groovy";
        @JsonProperty
        private Map<String, String> aliases = new HashMap<>();

        public String gremlin() {
            return this.gremlin;
        }

        public void gremlin(String gremlin) {
            this.gremlin = gremlin;
        }

        public Map<String, Object> bindings() {
            return this.bindings;
        }

        public void bindings(Map<String, Object> bindings) {
            this.bindings = bindings;
        }

        public void binding(String name, Object value) {
            this.bindings.put(name, value);
        }

        public String language() {
            return this.language;
        }

        public void language(String language) {
            this.language = language;
        }

        public Map<String, String> aliases() {
            return this.aliases;
        }

        public void aliases(Map<String, String> aliases) {
            this.aliases = aliases;
        }

        public void aliase(String key, String value) {
            this.aliases.put(key, value);
        }

        public String name() {
            // Get the first line of script as the name
            String firstLine = this.gremlin.split("\r\n|\r|\n", 2)[0];
            final Charset charset = Charset.forName(CHARSET);
            final byte[] bytes = firstLine.getBytes(charset);
            if (bytes.length <= MAX_NAME_LENGTH) {
                return firstLine;
            }

<<<<<<< HEAD
            /* TODO: ensure the refer is valid
             * Reference https://stackoverflow.com/questions/3576754/truncating-strings-by-bytes
             */
=======
>>>>>>> eed61033
            CharsetDecoder decoder = charset.newDecoder();
            decoder.onMalformedInput(CodingErrorAction.IGNORE);
            decoder.reset();

            ByteBuffer buffer = ByteBuffer.wrap(bytes, 0, MAX_NAME_LENGTH);
            try {
                return decoder.decode(buffer).toString();
            } catch (CharacterCodingException e) {
                throw new HugeException("Failed to decode truncated bytes of " +
                                        "gremlin first line", e);
            }
        }

        @Override
        public void checkCreate(boolean isBatch) {
            E.checkArgumentNotNull(this.gremlin,
                                   "The gremlin parameter can't be null");
            E.checkArgumentNotNull(this.language,
                                   "The language parameter can't be null");
            E.checkArgument(this.aliases == null || this.aliases.isEmpty(),
                            "There is no need to pass gremlin aliases");
        }

        public String toJson() {
            Map<String, Object> map = new HashMap<>();
            map.put("gremlin", this.gremlin);
            map.put("bindings", this.bindings);
            map.put("language", this.language);
            map.put("aliases", this.aliases);
            return JsonUtil.toJson(map);
        }

        public static GremlinRequest fromJson(String json) {
            @SuppressWarnings("unchecked")
            Map<String, Object> map = JsonUtil.fromJson(json, Map.class);
            String gremlin = (String) map.get("gremlin");
            @SuppressWarnings("unchecked")
            Map<String, Object> bindings = (Map<String, Object>)
                                           map.get("bindings");
            String language = (String) map.get("language");
            @SuppressWarnings("unchecked")
            Map<String, String> aliases = (Map<String, String>)
                                          map.get("aliases");

            GremlinRequest request = new GremlinRequest();
            request.gremlin(gremlin);
            request.bindings(bindings);
            request.language(language);
            request.aliases(aliases);
            return request;
        }
    }
}<|MERGE_RESOLUTION|>--- conflicted
+++ resolved
@@ -150,12 +150,6 @@
                 return firstLine;
             }
 
-<<<<<<< HEAD
-            /* TODO: ensure the refer is valid
-             * Reference https://stackoverflow.com/questions/3576754/truncating-strings-by-bytes
-             */
-=======
->>>>>>> eed61033
             CharsetDecoder decoder = charset.newDecoder();
             decoder.onMalformedInput(CodingErrorAction.IGNORE);
             decoder.reset();
