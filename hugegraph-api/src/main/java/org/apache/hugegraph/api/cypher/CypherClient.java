/*
 * Licensed to the Apache Software Foundation (ASF) under one or more
 * contributor license agreements. See the NOTICE file distributed with this
 * work for additional information regarding copyright ownership. The ASF
 * licenses this file to You under the Apache License, Version 2.0 (the
 * "License"); you may not use this file except in compliance with the License.
 * You may obtain a copy of the License at
 *
 *     http://www.apache.org/licenses/LICENSE-2.0
 *
 * Unless required by applicable law or agreed to in writing, software
 * distributed under the License is distributed on an "AS IS" BASIS, WITHOUT
 * WARRANTIES OR CONDITIONS OF ANY KIND, either express or implied. See the
 * License for the specific language governing permissions and limitations
 * under the License.
 */

package org.apache.hugegraph.api.cypher;

import org.apache.hugegraph.util.E;
import org.apache.hugegraph.util.Log;
import org.apache.commons.configuration2.Configuration;
import org.apache.tinkerpop.gremlin.driver.*;
import org.apache.tinkerpop.gremlin.driver.message.RequestMessage;
import org.slf4j.Logger;

import javax.annotation.Nullable;
import javax.annotation.concurrent.ThreadSafe;

import java.util.Iterator;
import java.util.LinkedList;
import java.util.List;
import java.util.Map;
import java.util.Objects;
import java.util.concurrent.ExecutionException;
import java.util.function.Supplier;

@ThreadSafe
public final class CypherClient {

    private static final Logger LOG = Log.logger(CypherClient.class);
    private final Supplier<Configuration> configurationSupplier;
    private String userName;
    private String password;
    private String token;

    CypherClient(String userName, String password,
                 Supplier<Configuration> configurationSupplier) {
        this.userName = userName;
        this.password = password;
        this.configurationSupplier = configurationSupplier;
    }

    CypherClient(String token, Supplier<Configuration> configurationSupplier) {
        this.token = token;
        this.configurationSupplier = configurationSupplier;
    }

    public CypherModel submitQuery(String cypherQuery, @Nullable Map<String, String> aliases) {
        E.checkArgument(cypherQuery != null && !cypherQuery.isEmpty(),
                        "The cypher-query parameter can't be null or empty");

        Cluster cluster = Cluster.open(getConfig());
        Client client = cluster.connect();

        if (aliases != null && !aliases.isEmpty()) {
            client = client.alias(aliases);
        }

        RequestMessage request = createRequest(cypherQuery);
        CypherModel res;

        try {
            List<Object> list = this.doQueryList(client, request);
            res = CypherModel.dataOf(request.getRequestId().toString(), list);
        } catch (Exception e) {
<<<<<<< HEAD
            LOG.error(String.format("Failed to submit cypher-query: [ %s ], cause by:",
                                    cypherQuery), e);
=======
            LOG.error(String.format("Failed to submit cypher-query: [ %s ], cause by:"
                , cypherQuery), e);
>>>>>>> b3ae0bfa
            res = CypherModel.failOf(request.getRequestId().toString(), e.getMessage());
        } finally {
            client.close();
            cluster.close();
        }

        return res;
    }

    private RequestMessage createRequest(String cypherQuery) {
        return RequestMessage.build(Tokens.OPS_EVAL)
                             .processor("cypher")
                             .add(Tokens.ARGS_GREMLIN, cypherQuery)
                             .create();
    }

    private List<Object> doQueryList(Client client, RequestMessage request)
        throws ExecutionException, InterruptedException {

<<<<<<< HEAD
        ResultSet results;
        results = client.submitAsync(request).get();
=======
        ResultSet results = client.submitAsync(request).get();
>>>>>>> b3ae0bfa

        Iterator<Result> iter = results.iterator();
        List<Object> list = new LinkedList<>();

        while (iter.hasNext()) {
            Result data = iter.next();
            list.add(data.getObject());
        }

        return list;
    }

    /**
     * As Sasl does not support a token, which is a coded string to indicate a legal user,
     * we had to use a trick to fix it. When the token is set, the password will be set to
     * an empty string, which is an uncommon value under normal conditions.
     * The token will then be transferred through the userName-property.
     * To see org.apache.hugegraph.auth.StandardAuthenticator.PlainTextSaslAuthenticator
     */
    private Configuration getConfig() {
        Configuration conf = this.configurationSupplier.get();
        conf.addProperty("username", this.token == null ? this.userName : this.token);
        conf.addProperty("password", this.token == null ? this.password : "");

        return conf;
    }

    @Override
    public boolean equals(Object o) {
        if (this == o) {
            return true;
        }
        if (o == null || getClass() != o.getClass()) {
            return false;
        }
        CypherClient that = (CypherClient) o;

<<<<<<< HEAD
        return Objects.equals(userName, that.userName) &&
               Objects.equals(password, that.password) &&
               Objects.equals(token, that.token);
=======
        return Objects.equals(userName, that.userName)
               && Objects.equals(password, that.password)
               && Objects.equals(token, that.token);
>>>>>>> b3ae0bfa
    }

    @Override
    public int hashCode() {
        return Objects.hash(userName, password, token);
    }

    @Override
    public String toString() {
        final StringBuilder sb = new StringBuilder("CypherClient{");
        sb.append("userName='").append(userName).append('\'')
          .append(", token='").append(token).append('\'').append('}');

        return sb.toString();
    }
}<|MERGE_RESOLUTION|>--- conflicted
+++ resolved
@@ -74,13 +74,8 @@
             List<Object> list = this.doQueryList(client, request);
             res = CypherModel.dataOf(request.getRequestId().toString(), list);
         } catch (Exception e) {
-<<<<<<< HEAD
             LOG.error(String.format("Failed to submit cypher-query: [ %s ], cause by:",
                                     cypherQuery), e);
-=======
-            LOG.error(String.format("Failed to submit cypher-query: [ %s ], cause by:"
-                , cypherQuery), e);
->>>>>>> b3ae0bfa
             res = CypherModel.failOf(request.getRequestId().toString(), e.getMessage());
         } finally {
             client.close();
@@ -99,13 +94,7 @@
 
     private List<Object> doQueryList(Client client, RequestMessage request)
         throws ExecutionException, InterruptedException {
-
-<<<<<<< HEAD
-        ResultSet results;
-        results = client.submitAsync(request).get();
-=======
         ResultSet results = client.submitAsync(request).get();
->>>>>>> b3ae0bfa
 
         Iterator<Result> iter = results.iterator();
         List<Object> list = new LinkedList<>();
@@ -143,15 +132,9 @@
         }
         CypherClient that = (CypherClient) o;
 
-<<<<<<< HEAD
         return Objects.equals(userName, that.userName) &&
                Objects.equals(password, that.password) &&
                Objects.equals(token, that.token);
-=======
-        return Objects.equals(userName, that.userName)
-               && Objects.equals(password, that.password)
-               && Objects.equals(token, that.token);
->>>>>>> b3ae0bfa
     }
 
     @Override
