--- conflicted
+++ resolved
@@ -26,13 +26,6 @@
 import java.util.Scanner;
 
 import org.apache.commons.lang.StringUtils;
-<<<<<<< HEAD
-import org.apache.tinkerpop.gremlin.server.auth.AuthenticatedUser;
-import org.apache.tinkerpop.gremlin.server.auth.AuthenticationException;
-import org.apache.tinkerpop.gremlin.structure.util.GraphFactory;
-
-=======
->>>>>>> 31c6c6df
 import org.apache.hugegraph.HugeGraph;
 import org.apache.hugegraph.config.CoreOptions;
 import org.apache.hugegraph.config.HugeConfig;
@@ -42,12 +35,14 @@
 import org.apache.hugegraph.util.ConfigUtil;
 import org.apache.hugegraph.util.E;
 import org.apache.hugegraph.util.StringEncoding;
+import org.apache.tinkerpop.gremlin.server.auth.AuthenticatedUser;
+import org.apache.tinkerpop.gremlin.server.auth.AuthenticationException;
 import org.apache.tinkerpop.gremlin.structure.util.GraphFactory;
 
-
 public class StandardAuthenticator implements HugeAuthenticator {
 
     private static final String INITING_STORE = "initing_store";
+
     private HugeGraph graph = null;
 
     private void initAdminUser() throws Exception {
@@ -239,8 +234,10 @@
 
         @Override
         public AuthenticatedUser getAuthenticatedUser() throws AuthenticationException {
-            if (!this.isComplete())
-                throw new AuthenticationException("The SASL negotiation has not yet been completed.");
+            if (!this.isComplete()) {
+                throw new AuthenticationException(
+                        "The SASL negotiation has not yet been completed.");
+            }
 
             final Map<String, String> credentials = new HashMap<>(6, 1);
             credentials.put(KEY_USERNAME, username);
@@ -265,16 +262,23 @@
 
             for (int i = bytes.length - 1; i >= 0; i--) {
                 if (bytes[i] == NUL) {
-                    if (this.password == null)
-                        password = new String(Arrays.copyOfRange(bytes, i + 1, end), StandardCharsets.UTF_8);
-                    else if (this.username == null)
-                        username = new String(Arrays.copyOfRange(bytes, i + 1, end), StandardCharsets.UTF_8);
+                    if (this.password == null) {
+                        password = new String(Arrays.copyOfRange(bytes, i + 1, end),
+                                              StandardCharsets.UTF_8);
+                    } else if (this.username == null) {
+                        username = new String(Arrays.copyOfRange(bytes, i + 1, end),
+                                              StandardCharsets.UTF_8);
+                    }
                     end = i;
                 }
             }
 
-            if (this.username == null) throw new AuthenticationException("SASL authentication ID must not be null.");
-            if (this.password == null) throw new AuthenticationException("SASL password must not be null.");
+            if (this.username == null) {
+                throw new AuthenticationException("SASL authentication ID must not be null.");
+            }
+            if (this.password == null) {
+                throw new AuthenticationException("SASL password must not be null.");
+            }
 
             /* The trick is here. >_*/
             if (password.isEmpty()) {
