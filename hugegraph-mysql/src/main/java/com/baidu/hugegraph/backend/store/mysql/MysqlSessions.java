--- conflicted
+++ resolved
@@ -135,7 +135,7 @@
 
     @Override
     protected Session newSession() {
-        return new Session(this.config);
+        return new Session();
     }
 
     public void checkSessionConnected() {
@@ -224,16 +224,12 @@
         private int count;
         private HugeConfig config;
 
-        public Session(HugeConfig config) {
+        public Session() {
             this.conn = null;
             this.statements = new HashMap<>();
             this.opened = false;
             this.count = 0;
-<<<<<<< HEAD
-            this.config = null;
-=======
-            this.config = config;
->>>>>>> 650aef79
+            this.config = MysqlSessions.this.config();
             try {
                 this.open();
             } catch (SQLException ignored) {
@@ -241,22 +237,6 @@
             }
         }
 
-<<<<<<< HEAD
-        public Session(HugeConfig config) {
-            this.conn = null;
-            this.statements = new HashMap<>();
-            this.opened = false;
-            this.count = 0;
-            this.config = config;
-            try {
-                this.open();
-            } catch (SQLException ignored) {
-                // Ignore
-            }
-        }
-
-=======
->>>>>>> 650aef79
         public HugeConfig config() {
             return this.config;
         }
