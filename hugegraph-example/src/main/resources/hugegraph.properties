gremlin.graph=com.baidu.hugegraph.HugeFactory

#backend=cassandra
#serializer=cassandra

backend=rocksdb
serializer=binary

store=hugegraph
rate_limit=0

search.text_analyzer=ikanalyzer
search.text_analyzer_mode=smart

# cassandra backend config
cassandra.host=localhost
cassandra.port=9042
cassandra.username=
cassandra.password=

# rocksdb backend config
#rocksdb.data_path=
#rocksdb.wal_path=

# mysql backend config
jdbc.driver=com.mysql.jdbc.Driver
jdbc.url=jdbc:mysql://127.0.0.1:3306
jdbc.username=root
jdbc.password=
jdbc.reconnect_max_times=3
jdbc.reconnect_interval=3

# postgresql & cockroachdb backend config
#jdbc.driver=org.postgresql.Driver
#jdbc.url=jdbc:postgresql://localhost:5432/
#jdbc.username=postgres
#jdbc.password=

# palo backend config
palo.host=127.0.0.1

# which type of task scheduler used, "local" or "etcd". Default to "local"
<<<<<<< HEAD
task.scheduler_type=local

# the role of current cluster, master or slave
cluster.role=master
=======
task.scheduler_type=etcd
>>>>>>> d0946a70
<|MERGE_RESOLUTION|>--- conflicted
+++ resolved
@@ -40,11 +40,7 @@
 palo.host=127.0.0.1
 
 # which type of task scheduler used, "local" or "etcd". Default to "local"
-<<<<<<< HEAD
 task.scheduler_type=local
 
 # the role of current cluster, master or slave
-cluster.role=master
-=======
-task.scheduler_type=etcd
->>>>>>> d0946a70
+cluster.role=master