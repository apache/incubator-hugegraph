package org.apache.hugegraph;

import jakarta.ws.rs.core.Context;
import org.apache.hugegraph.config.HugeConfig;
import org.apache.hugegraph.core.GraphManager;
import org.apache.hugegraph.masterelection.GlobalMasterInfo;
import org.apache.hugegraph.pd.client.KvClient;
import org.apache.hugegraph.pd.common.PDException;
import org.apache.hugegraph.pd.grpc.kv.ScanPrefixResponse;
import org.apache.hugegraph.pd.grpc.kv.WatchResponse;
import org.apache.hugegraph.util.ConfigUtil;
import org.apache.hugegraph.util.Events;
import org.apache.hugegraph.util.JsonUtil;
import org.apache.hugegraph.variables.CheckList;
import org.apache.tinkerpop.gremlin.structure.util.GraphFactory;



public class TxScanner {
    private final String prefix = "graph_creat_tx_";

    @Context
    GraphManager manager;

    private KvClient<WatchResponse> client;

    public TxScanner(KvClient<WatchResponse> client) {
    }

    public void scan() {
        try {
            ScanPrefixResponse response = this.client.scanPrefix(prefix);
            for(String key : response.getKvsMap().keySet()) {
                String value = response.getKvsMap().get(key);
                CheckList checkList = JsonUtil.fromJson(value, CheckList.class);
<<<<<<< HEAD
                HugeGraph graph = manager.createGraphRecover(checkList.getConfig(), checkList.getName());
=======
                switch (checkList.getStage()) {
                    case "config": {
                        configContinue(checkList);
                        break;
                    }
                    case "initBackend" : {
                        HugeConfig config = checkList.getConfig();
                        HugeGraph graph = (HugeGraph) GraphFactory.open(config);
                        GlobalMasterInfo globalMasterInfo = checkList.getNodeInfo();
                        graph.serverStarted(globalMasterInfo);
                        // Write config to disk file
                        String confPath = ConfigUtil.writeToFile(checkList.getConfigPath(), graph.name(),
                                                                 (HugeConfig)graph.configuration());
                        break;
                    }
                    case "setServerStarted" : {
                        HugeConfig config = checkList.getConfig();
                        HugeGraph graph = (HugeGraph) GraphFactory.open(config);
                        String confPath = ConfigUtil.writeToFile(checkList.getConfigPath(), graph.name(),
                                                                 (HugeConfig)graph.configuration());
                        break;
                    }
                    case "finish" : {
                        client.delete(prefix + checkList.getName());
                        break;
                    }
                }
>>>>>>> e19bf223
            }
        } catch (PDException e) {
            throw new RuntimeException(e);
        }
    }
}<|MERGE_RESOLUTION|>--- conflicted
+++ resolved
@@ -27,43 +27,14 @@
     public TxScanner(KvClient<WatchResponse> client) {
     }
 
+
     public void scan() {
         try {
             ScanPrefixResponse response = this.client.scanPrefix(prefix);
             for(String key : response.getKvsMap().keySet()) {
                 String value = response.getKvsMap().get(key);
                 CheckList checkList = JsonUtil.fromJson(value, CheckList.class);
-<<<<<<< HEAD
                 HugeGraph graph = manager.createGraphRecover(checkList.getConfig(), checkList.getName());
-=======
-                switch (checkList.getStage()) {
-                    case "config": {
-                        configContinue(checkList);
-                        break;
-                    }
-                    case "initBackend" : {
-                        HugeConfig config = checkList.getConfig();
-                        HugeGraph graph = (HugeGraph) GraphFactory.open(config);
-                        GlobalMasterInfo globalMasterInfo = checkList.getNodeInfo();
-                        graph.serverStarted(globalMasterInfo);
-                        // Write config to disk file
-                        String confPath = ConfigUtil.writeToFile(checkList.getConfigPath(), graph.name(),
-                                                                 (HugeConfig)graph.configuration());
-                        break;
-                    }
-                    case "setServerStarted" : {
-                        HugeConfig config = checkList.getConfig();
-                        HugeGraph graph = (HugeGraph) GraphFactory.open(config);
-                        String confPath = ConfigUtil.writeToFile(checkList.getConfigPath(), graph.name(),
-                                                                 (HugeConfig)graph.configuration());
-                        break;
-                    }
-                    case "finish" : {
-                        client.delete(prefix + checkList.getName());
-                        break;
-                    }
-                }
->>>>>>> e19bf223
             }
         } catch (PDException e) {
             throw new RuntimeException(e);
