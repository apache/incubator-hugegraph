#!/bin/bash
#
# Licensed to the Apache Software Foundation (ASF) under one or more
# contributor license agreements. See the NOTICE file distributed with this
# work for additional information regarding copyright ownership. The ASF
# licenses this file to You under the Apache License, Version 2.0 (the
# "License"); you may not use this file except in compliance with the License.
# You may obtain a copy of the License at
#
#     http://www.apache.org/licenses/LICENSE-2.0
#
# Unless required by applicable law or agreed to in writing, software
# distributed under the License is distributed on an "AS IS" BASIS, WITHOUT
# WARRANTIES OR CONDITIONS OF ANY KIND, either express or implied. See the
# License for the specific language governing permissions and limitations
# under the License.
#

# wait for storage like cassandra
./bin/wait-storage.sh

# set auth if needed 
if [[ $AUTH == "true" ]]; then
    # set password if use do not provide
    if [ -z "$PASSWORD" ]; then
        echo "you have not set the password, we will use the default password"
        PASSWORD="hugegraph"
    fi
    echo "init hugegraph with auth"
    echo "$PASSWORD" | ./bin/init-store.sh
else
    ./bin/init-store.sh
fi

<<<<<<< HEAD
# start hugegraph
./bin/start-hugegraph.sh -d false -j "$JAVA_OPTS" -g zgc
=======
./bin/start-hugegraph.sh -j "$JAVA_OPTS" -g zgc

tail -f /dev/null
>>>>>>> 7635c678
<|MERGE_RESOLUTION|>--- conflicted
+++ resolved
@@ -32,11 +32,8 @@
     ./bin/init-store.sh
 fi
 
-<<<<<<< HEAD
-# start hugegraph
-./bin/start-hugegraph.sh -d false -j "$JAVA_OPTS" -g zgc
-=======
 ./bin/start-hugegraph.sh -j "$JAVA_OPTS" -g zgc
 
 tail -f /dev/null
->>>>>>> 7635c678
+# start hugegraph
+./bin/start-hugegraph.sh -d false -j "$JAVA_OPTS" -g zgc