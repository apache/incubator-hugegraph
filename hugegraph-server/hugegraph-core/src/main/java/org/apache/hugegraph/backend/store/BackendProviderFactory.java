--- conflicted
+++ resolved
@@ -43,9 +43,6 @@
 
     private static final Map<String, Class<? extends BackendStoreProvider>> providers;
 
-    private static final List<String> LEGAL_BACKEND = List.of("memory", "rocksdb", "hbase",
-                                                              "hstore");
-
     private static final List<String> ALLOWED_BACKENDS = List.of("memory", "rocksdb", "hbase",
                                                                  "hstore");
 
@@ -70,18 +67,8 @@
 
     private static BackendStoreProvider newProvider(HugeConfig config) {
         String backend = config.get(CoreOptions.BACKEND).toLowerCase();
-<<<<<<< HEAD
-        // NOTE: since 1.7.0, only hstore, rocksdb, hbase, memory are supported for backend.
-        // if you want to use cassandra, mysql, postgresql, cockroachdb or palo as backend,
-        // please find a version before 1.7.0 of apache hugegraph for your application.
         E.checkState(ALLOWED_BACKENDS.contains(backend.toLowerCase()),
                      "backend is illegal: %s", backend);
-
-        String graph = config.get(CoreOptions.STORE);
-=======
-        E.checkState(LEGAL_BACKEND.contains(backend.toLowerCase()),
-                     "backend is illegal: %s", backend);
->>>>>>> a92f1468
 
         String graph = config.get(CoreOptions.STORE);
         if (InMemoryDBStoreProvider.matchType(backend)) {
