/*
 * Licensed to the Apache Software Foundation (ASF) under one or more
 * contributor license agreements.  See the NOTICE file distributed with
 * this work for additional information regarding copyright ownership.
 * The ASF licenses this file to You under the Apache License, Version 2.0
 * (the "License"); you may not use this file except in compliance with
 * the License.  You may obtain a copy of the License at
 *
 *     http://www.apache.org/licenses/LICENSE-2.0
 *
 * Unless required by applicable law or agreed to in writing, software
 * distributed under the License is distributed on an "AS IS" BASIS,
 * WITHOUT WARRANTIES OR CONDITIONS OF ANY KIND, either express or implied.
 * See the License for the specific language governing permissions and
 * limitations under the License.
 */

package org.apache.hugegraph;

import java.util.Collection;
import java.util.Iterator;
import java.util.List;
import java.util.Set;
import java.util.concurrent.Future;
import java.util.concurrent.TimeoutException;
import java.util.concurrent.atomic.AtomicInteger;

import org.apache.hugegraph.analyzer.Analyzer;
import org.apache.hugegraph.analyzer.AnalyzerFactory;
import org.apache.hugegraph.auth.AuthManager;
import org.apache.hugegraph.auth.StandardAuthManager;
import org.apache.hugegraph.backend.BackendException;
import org.apache.hugegraph.backend.LocalCounter;
import org.apache.hugegraph.backend.cache.Cache;
import org.apache.hugegraph.backend.cache.CacheNotifier;
import org.apache.hugegraph.backend.cache.CacheNotifier.GraphCacheNotifier;
import org.apache.hugegraph.backend.cache.CacheNotifier.SchemaCacheNotifier;
import org.apache.hugegraph.backend.cache.CachedGraphTransaction;
import org.apache.hugegraph.backend.cache.CachedSchemaTransaction;
import org.apache.hugegraph.backend.cache.CachedSchemaTransactionV2;
import org.apache.hugegraph.backend.id.Id;
import org.apache.hugegraph.backend.id.IdGenerator;
import org.apache.hugegraph.backend.id.SnowflakeIdGenerator;
import org.apache.hugegraph.backend.query.Query;
import org.apache.hugegraph.backend.serializer.AbstractSerializer;
import org.apache.hugegraph.backend.serializer.SerializerFactory;
import org.apache.hugegraph.backend.store.BackendFeatures;
import org.apache.hugegraph.backend.store.BackendProviderFactory;
import org.apache.hugegraph.backend.store.BackendStore;
import org.apache.hugegraph.backend.store.BackendStoreInfo;
import org.apache.hugegraph.backend.store.BackendStoreProvider;
import org.apache.hugegraph.backend.store.raft.RaftBackendStoreProvider;
import org.apache.hugegraph.backend.store.raft.RaftGroupManager;
import org.apache.hugegraph.backend.store.ram.RamTable;
import org.apache.hugegraph.backend.tx.GraphTransaction;
import org.apache.hugegraph.backend.tx.ISchemaTransaction;
import org.apache.hugegraph.config.CoreOptions;
import org.apache.hugegraph.config.HugeConfig;
import org.apache.hugegraph.config.TypedOption;
import org.apache.hugegraph.event.EventHub;
import org.apache.hugegraph.event.EventListener;
import org.apache.hugegraph.exception.NotAllowException;
import org.apache.hugegraph.io.HugeGraphIoRegistry;
import org.apache.hugegraph.job.EphemeralJob;
import org.apache.hugegraph.masterelection.ClusterRoleStore;
import org.apache.hugegraph.masterelection.Config;
import org.apache.hugegraph.masterelection.GlobalMasterInfo;
import org.apache.hugegraph.masterelection.RoleElectionConfig;
import org.apache.hugegraph.masterelection.RoleElectionOptions;
import org.apache.hugegraph.masterelection.RoleElectionStateMachine;
import org.apache.hugegraph.masterelection.StandardClusterRoleStore;
import org.apache.hugegraph.masterelection.StandardRoleElectionStateMachine;
import org.apache.hugegraph.meta.MetaManager;
import org.apache.hugegraph.pd.client.KvClient;
import org.apache.hugegraph.pd.common.PDException;
import org.apache.hugegraph.pd.grpc.kv.KResponse;
import org.apache.hugegraph.pd.grpc.kv.WatchResponse;
import org.apache.hugegraph.perf.PerfUtil.Watched;
import org.apache.hugegraph.rpc.RpcServiceConfig4Client;
import org.apache.hugegraph.rpc.RpcServiceConfig4Server;
import org.apache.hugegraph.schema.EdgeLabel;
import org.apache.hugegraph.schema.IndexLabel;
import org.apache.hugegraph.schema.PropertyKey;
import org.apache.hugegraph.schema.SchemaElement;
import org.apache.hugegraph.schema.SchemaLabel;
import org.apache.hugegraph.schema.SchemaManager;
import org.apache.hugegraph.schema.VertexLabel;
import org.apache.hugegraph.structure.HugeEdge;
import org.apache.hugegraph.structure.HugeEdgeProperty;
import org.apache.hugegraph.structure.HugeFeatures;
import org.apache.hugegraph.structure.HugeVertex;
import org.apache.hugegraph.structure.HugeVertexProperty;
import org.apache.hugegraph.task.EphemeralJobQueue;
import org.apache.hugegraph.task.ServerInfoManager;
import org.apache.hugegraph.task.TaskManager;
import org.apache.hugegraph.task.TaskScheduler;
import org.apache.hugegraph.type.HugeType;
import org.apache.hugegraph.type.define.GraphMode;
import org.apache.hugegraph.type.define.GraphReadMode;
import org.apache.hugegraph.util.ConfigUtil;
import org.apache.hugegraph.util.DateUtil;
import org.apache.hugegraph.util.E;
import org.apache.hugegraph.util.Events;
import org.apache.hugegraph.util.JsonUtil;
import org.apache.hugegraph.util.LockUtil;
import org.apache.hugegraph.util.Log;
import org.apache.hugegraph.variables.CheckList;
import org.apache.hugegraph.variables.HugeVariables;
import org.apache.tinkerpop.gremlin.process.computer.GraphComputer;
import org.apache.tinkerpop.gremlin.structure.Edge;
import org.apache.tinkerpop.gremlin.structure.Graph;
import org.apache.tinkerpop.gremlin.structure.Property;
import org.apache.tinkerpop.gremlin.structure.Transaction;
import org.apache.tinkerpop.gremlin.structure.Vertex;
import org.apache.tinkerpop.gremlin.structure.VertexProperty;
import org.apache.tinkerpop.gremlin.structure.io.Io;
import org.apache.tinkerpop.gremlin.structure.util.AbstractThreadLocalTransaction;
import org.apache.tinkerpop.gremlin.structure.util.StringFactory;
import org.slf4j.Logger;

import com.alipay.remoting.rpc.RpcServer;
import com.google.common.collect.ImmutableSet;
import com.google.common.util.concurrent.RateLimiter;

/**
 * StandardHugeGraph is the entrance of the graph system, you can modify or
 * query the schema/vertex/edge data through this class.
 */
public class StandardHugeGraph implements HugeGraph {

    public static final Class<?>[] PROTECT_CLASSES = {
            StandardHugeGraph.class,
            StandardHugeGraph.StandardHugeGraphParams.class,
            TinkerPopTransaction.class,
            StandardHugeGraph.Txs.class,
            StandardHugeGraph.SysTransaction.class
    };

    public static final Set<TypedOption<?, ?>> ALLOWED_CONFIGS = ImmutableSet.of(
            CoreOptions.TASK_WAIT_TIMEOUT,
            CoreOptions.TASK_SYNC_DELETION,
            CoreOptions.TASK_TTL_DELETE_BATCH,
            CoreOptions.TASK_INPUT_SIZE_LIMIT,
            CoreOptions.TASK_RESULT_SIZE_LIMIT,
            CoreOptions.OLTP_CONCURRENT_THREADS,
            CoreOptions.OLTP_CONCURRENT_DEPTH,
            CoreOptions.OLTP_COLLECTION_TYPE,
            CoreOptions.VERTEX_DEFAULT_LABEL,
            CoreOptions.VERTEX_ENCODE_PK_NUMBER,
            CoreOptions.STORE_GRAPH,
            CoreOptions.STORE
    );

    private static final Logger LOG = Log.logger(StandardHugeGraph.class);

    private volatile boolean started;
    private volatile boolean closed;
    private volatile GraphMode mode;
    private volatile GraphReadMode readMode;
    private volatile HugeVariables variables;

    private final String name;

    private final StandardHugeGraphParams params;

    private final HugeConfig configuration;

    private final EventHub schemaEventHub;
    private final EventHub graphEventHub;
    private final EventHub indexEventHub;

    private final LocalCounter localCounter;
    private final RateLimiter writeRateLimiter;
    private final RateLimiter readRateLimiter;
    private final TaskManager taskManager;
    private AuthManager authManager;

    private RoleElectionStateMachine roleElectionStateMachine;

    private final HugeFeatures features;

    private final BackendStoreProvider storeProvider;
    private final TinkerPopTransaction tx;

    private final RamTable ramtable;

    private final String schedulerType;

    private KvClient<WatchResponse> client;

    public StandardHugeGraph(HugeConfig config) {
        this.params = new StandardHugeGraphParams();
        this.configuration = config;

        this.schemaEventHub = new EventHub("schema");
        this.graphEventHub = new EventHub("graph");
        this.indexEventHub = new EventHub("index");

        this.localCounter = new LocalCounter();

        final int writeLimit = config.get(CoreOptions.RATE_LIMIT_WRITE);
        this.writeRateLimiter = writeLimit > 0 ?
                                RateLimiter.create(writeLimit) : null;
        final int readLimit = config.get(CoreOptions.RATE_LIMIT_READ);
        this.readRateLimiter = readLimit > 0 ?
                               RateLimiter.create(readLimit) : null;

        boolean ramtableEnable = config.get(CoreOptions.QUERY_RAMTABLE_ENABLE);
        if (ramtableEnable) {
            long vc = config.get(CoreOptions.QUERY_RAMTABLE_VERTICES_CAPACITY);
            int ec = config.get(CoreOptions.QUERY_RAMTABLE_EDGES_CAPACITY);
            this.ramtable = new RamTable(this, vc, ec);
        } else {
            this.ramtable = null;
        }

        this.taskManager = TaskManager.instance();

        this.name = config.get(CoreOptions.STORE);
        this.started = false;
        this.closed = false;
        this.mode = GraphMode.NONE;
        this.readMode = GraphReadMode.OLTP_ONLY;
        this.schedulerType = config.get(CoreOptions.SCHEDULER_TYPE);

        LockUtil.init(this.name);

        try {
            this.storeProvider = this.loadStoreProvider();
        } catch (Exception e) {
            LockUtil.destroy(this.name);
            String message = "Failed to load backend store provider";
            LOG.error("{}: {}", message, e.getMessage());
            throw new HugeException(message, e);
        }

        if (isHstore()) {
            // TODO: parameterize the remaining configurations
            MetaManager.instance().connect("hg", MetaManager.MetaDriverType.PD,
                                           "ca", "ca", "ca",
                                           config.get(CoreOptions.PD_PEERS));
        }

        try {
            this.tx = new TinkerPopTransaction(this);
            boolean supportsPersistence = this.backendStoreFeatures().supportsPersistence();
            this.features = new HugeFeatures(this, supportsPersistence);

            SnowflakeIdGenerator.init(this.params);

            this.taskManager.addScheduler(this.params);
            this.authManager = new StandardAuthManager(this.params);
            this.variables = null;
        } catch (Exception e) {
            this.storeProvider.close();
            LockUtil.destroy(this.name);
            throw e;
        }
    }

    @Override
    public String name() {
        return this.name;
    }

    @Override
    public HugeGraph hugegraph() {
        return this;
    }

    @Override
    public String backend() {
        return this.storeProvider.type();
    }

    @Override
    public BackendStoreInfo backendStoreInfo() {
        // Just for trigger Tx.getOrNewTransaction, then load 3 stores
        // TODO: pass storeProvider.metaStore()
        this.systemTransaction();
        return new BackendStoreInfo(this.configuration, this.storeProvider);
    }

    @Override
    public BackendFeatures backendStoreFeatures() {
        return this.graphTransaction().storeFeatures();
    }

    @Override
    public void serverStarted(GlobalMasterInfo nodeInfo) {
        LOG.info("Init system info for graph '{}'", this.name);
        this.initSystemInfo();

        LOG.info("Init server info [{}-{}] for graph '{}'...",
                 nodeInfo.nodeId(), nodeInfo.nodeRole(), this.name);
        this.serverInfoManager().initServerInfo(nodeInfo);

        this.initRoleStateMachine(nodeInfo.nodeId());

        // TODO: check necessary?
        LOG.info("Check olap property-key tables for graph '{}'", this.name);
        for (PropertyKey pk : this.schemaTransaction().getPropertyKeys()) {
            if (pk.olap()) {
                this.graphTransaction().initAndRegisterOlapTable(pk.id());
            }
        }

        LOG.info("Restoring incomplete tasks for graph '{}'...", this.name);
        this.taskScheduler().restoreTasks();

        this.started = true;
    }

    private void initRoleStateMachine(Id serverId) {
        HugeConfig conf = this.configuration;
        Config roleConfig = new RoleElectionConfig(serverId.toString(),
                                                   conf.get(RoleElectionOptions.NODE_EXTERNAL_URL),
                                                   conf.get(RoleElectionOptions.EXCEEDS_FAIL_COUNT),
                                                   conf.get(
                                                           RoleElectionOptions.RANDOM_TIMEOUT_MILLISECOND),
                                                   conf.get(
                                                           RoleElectionOptions.HEARTBEAT_INTERVAL_SECOND),
                                                   conf.get(RoleElectionOptions.MASTER_DEAD_TIMES),
                                                   conf.get(
                                                           RoleElectionOptions.BASE_TIMEOUT_MILLISECOND));
        ClusterRoleStore roleStore = new StandardClusterRoleStore(this.params);
        this.roleElectionStateMachine = new StandardRoleElectionStateMachine(roleConfig, roleStore);
    }

    @Override
    public boolean started() {
        return this.started;
    }

    @Override
    public boolean closed() {
        if (this.closed && !this.tx.closed()) {
            LOG.warn("The tx is not closed while graph '{}' is closed", this);
        }
        return this.closed;
    }

    @Override
    public GraphMode mode() {
        return this.mode;
    }

    @Override
    public void mode(GraphMode mode) {
        LOG.info("Graph {} will work in {} mode", this, mode);
        this.mode = mode;
    }

    @Override
    public GraphReadMode readMode() {
        return this.readMode;
    }

    @Override
    public void readMode(GraphReadMode readMode) {
        this.clearVertexCache();
        this.readMode = readMode;
    }

    @Override
    public void waitReady(RpcServer rpcServer) {
        // Just for trigger Tx.getOrNewTransaction, then load 3 stores
        this.schemaTransaction();
        this.storeProvider.waitReady(rpcServer);
    }

    @Override
    public void initBackend() {
        this.loadSchemaStore().open(this.configuration);
        this.loadSystemStore().open(this.configuration);
        this.loadGraphStore().open(this.configuration);

        LockUtil.lock(this.name, LockUtil.GRAPH_LOCK);
        try {
            this.storeProvider.init();
            /*
             * NOTE: The main goal is to write the serverInfo to the central
             * node, such as etcd, and also create the system schema in memory,
             * which has no side effects
             */
            this.initSystemInfo();
        } finally {
            LockUtil.unlock(this.name, LockUtil.GRAPH_LOCK);
            this.loadGraphStore().close();
            this.loadSystemStore().close();
            this.loadSchemaStore().close();
        }

        LOG.info("Graph '{}' has been initialized", this.name);
    }

    @Override
    public void clearBackend() {
        this.waitUntilAllTasksCompleted();

        this.loadSchemaStore().open(this.configuration);
        this.loadSystemStore().open(this.configuration);
        this.loadGraphStore().open(this.configuration);

        LockUtil.lock(this.name, LockUtil.GRAPH_LOCK);
        try {
            this.storeProvider.clear();
        } finally {
            LockUtil.unlock(this.name, LockUtil.GRAPH_LOCK);
            this.loadGraphStore().close();
            this.loadSystemStore().close();
            this.loadSchemaStore().close();
        }

        LOG.info("Graph '{}' has been cleared", this.name);
    }

    @Override
    public void truncateBackend() {
        this.waitUntilAllTasksCompleted();

        LockUtil.lock(this.name, LockUtil.GRAPH_LOCK);
        try {
            this.storeProvider.truncate();
            // TODO: remove this after serverinfo saved in etcd
            this.serverStarted(this.serverInfoManager().globalNodeRoleInfo());
        } finally {
            LockUtil.unlock(this.name, LockUtil.GRAPH_LOCK);
        }

        LOG.info("Graph '{}' has been truncated", this.name);
    }

    @Override
    public void initSystemInfo() {
        try {
            this.taskScheduler().init();
            this.serverInfoManager().init();
            this.authManager().init();
        } finally {
            this.closeTx();
        }
        LOG.debug("Graph '{}' system info has been initialized", this);
    }

    @Override
    public void createSnapshot() {
        LockUtil.lock(this.name, LockUtil.GRAPH_LOCK);
        try {
            this.storeProvider.createSnapshot();
        } finally {
            LockUtil.unlock(this.name, LockUtil.GRAPH_LOCK);
        }
        LOG.info("Graph '{}' has created snapshot", this.name);
    }

    @Override
    public void resumeSnapshot() {
        LockUtil.lock(this.name, LockUtil.GRAPH_LOCK);
        try {
            this.storeProvider.resumeSnapshot();
        } finally {
            LockUtil.unlock(this.name, LockUtil.GRAPH_LOCK);
        }
        LOG.info("Graph '{}' has resumed from snapshot", this.name);
    }

    private void clearVertexCache() {
        Future<?> future = this.graphEventHub.notify(Events.CACHE, "clear",
                                                     HugeType.VERTEX);
        try {
            future.get();
        } catch (Throwable e) {
            LOG.warn("Error when waiting for event execution: vertex cache " +
                     "clear", e);
        }
    }

    private boolean isHstore() {
        return this.storeProvider.isHstore();
    }

    private ISchemaTransaction openSchemaTransaction() throws HugeException {
        this.checkGraphNotClosed();
        try {
            if (isHstore()) {
                return new CachedSchemaTransactionV2(
                    MetaManager.instance().metaDriver(),
                    MetaManager.instance().cluster(), this.params);
            }
            return new CachedSchemaTransaction(this.params, loadSchemaStore());
        } catch (BackendException e) {
            String message = "Failed to open schema transaction";
            LOG.error("{}", message, e);
            throw new HugeException(message, e);
        }
    }

    private SysTransaction openSystemTransaction() throws HugeException {
        this.checkGraphNotClosed();
        try {
            return new SysTransaction(this.params, loadSystemStore());
        } catch (BackendException e) {
            String message = "Failed to open system transaction";
            LOG.error("{}", message, e);
            throw new HugeException(message);
        }
    }

    private GraphTransaction openGraphTransaction() throws HugeException {
        // Open a new one
        this.checkGraphNotClosed();
        try {
            return new CachedGraphTransaction(this.params, loadGraphStore());
        } catch (BackendException e) {
            String message = "Failed to open graph transaction";
            LOG.error("{}", message, e);
            throw new HugeException(message);
        }
    }

    private void checkGraphNotClosed() {
        E.checkState(!this.closed, "Graph '%s' has been closed", this);
    }

    private BackendStore loadSchemaStore() {
        return this.storeProvider.loadSchemaStore(this.configuration);
    }

    private BackendStore loadGraphStore() {
        return this.storeProvider.loadGraphStore(this.configuration);
    }

    private BackendStore loadSystemStore() {
        if (isHstore()) {
            return this.storeProvider.loadGraphStore(this.configuration);
        }
        return this.storeProvider.loadSystemStore(this.configuration);
    }

    @Watched
    private ISchemaTransaction schemaTransaction() {
        this.checkGraphNotClosed();
        /*
         * NOTE: each schema operation will be auto committed,
         * Don't need to open tinkerpop tx by readWrite() and commit manually.
         */
        return this.tx.schemaTransaction();
    }

    private SysTransaction systemTransaction() {
        this.checkGraphNotClosed();
        /*
         * NOTE: system operations must be committed manually,
         * Maybe users need to auto open tinkerpop tx by readWrite().
         */
        this.tx.readWrite();
        return this.tx.systemTransaction();
    }

    @Watched
    private GraphTransaction graphTransaction() {
        this.checkGraphNotClosed();
        /*
         * NOTE: graph operations must be committed manually,
         * Maybe users need to auto open tinkerpop tx by readWrite().
         */
        this.tx.readWrite();
        return this.tx.graphTransaction();
    }

    private BackendStoreProvider loadStoreProvider() {
        return BackendProviderFactory.open(this.params);
    }

    private AbstractSerializer serializer() {
        String name = this.configuration.get(CoreOptions.SERIALIZER);
        LOG.debug("Loading serializer '{}' for graph '{}'", name, this.name);
        AbstractSerializer serializer = SerializerFactory.serializer(this.configuration, name);
        if (serializer == null) {
            throw new HugeException("Can't load serializer with name " + name);
        }
        return serializer;
    }

    private Analyzer analyzer() {
        String name = this.configuration.get(CoreOptions.TEXT_ANALYZER);
        String mode = this.configuration.get(CoreOptions.TEXT_ANALYZER_MODE);
        LOG.debug("Loading text analyzer '{}' with mode '{}' for graph '{}'",
                  name, mode, this.name);
        return AnalyzerFactory.analyzer(name, mode);
    }

    protected void reloadRamtable() {
        this.reloadRamtable(false);
    }

    protected void reloadRamtable(boolean loadFromFile) {
        // Expect triggered manually, like gremlin job
        if (this.ramtable != null) {
            this.ramtable.reload(loadFromFile, this.name);
        } else {
            LOG.warn("The ramtable feature is not enabled for graph {}", this);
        }
    }

    @Override
    public <C extends GraphComputer> C compute(Class<C> clazz)
            throws IllegalArgumentException {
        throw Graph.Exceptions.graphComputerNotSupported();
    }

    @Override
    public GraphComputer compute() throws IllegalArgumentException {
        throw Graph.Exceptions.graphComputerNotSupported();
    }

    @SuppressWarnings({"unchecked", "rawtypes"})
    @Override
    public <I extends Io> I io(final Io.Builder<I> builder) {
        return (I) builder.graph(this).onMapper(mapper ->
                                                        mapper.addRegistry(
                                                                HugeGraphIoRegistry.instance())
        ).create();
    }

    @Override
    public Vertex addVertex(Object... keyValues) {
        return this.graphTransaction().addVertex(keyValues);
    }

    @Override
    public void removeVertex(Vertex vertex) {
        this.graphTransaction().removeVertex((HugeVertex) vertex);
    }

    @Override
    public void removeVertex(String label, Object id) {
        if (label != null) {
            VertexLabel vl = this.vertexLabel(label);
            // It's OK even if exist adjacent edges `vl.existsLinkLabel()`
            if (!vl.existsIndexLabel()) {
                // Improve perf by removeVertex(id)
                Id idValue = HugeVertex.getIdValue(id);
                HugeVertex vertex = new HugeVertex(this, idValue, vl);
                this.removeVertex(vertex);
                return;
            }
        }

        this.vertex(id).remove();
    }

    @Override
    public <V> void addVertexProperty(VertexProperty<V> p) {
        this.graphTransaction().addVertexProperty((HugeVertexProperty<V>) p);
    }

    @Override
    public <V> void removeVertexProperty(VertexProperty<V> p) {
        this.graphTransaction().removeVertexProperty((HugeVertexProperty<V>) p);
    }

    @Override
    public Edge addEdge(Edge edge) {
        return this.graphTransaction().addEdge((HugeEdge) edge);
    }

    @Override
    public void canAddEdge(Edge edge) {
        // pass
    }

    @Override
    public void removeEdge(Edge edge) {
        this.graphTransaction().removeEdge((HugeEdge) edge);
    }

    @Override
    public void removeEdge(String label, Object id) {
        if (label != null) {
            EdgeLabel el = this.edgeLabel(label);
            if (!el.existsIndexLabel()) {
                // Improve perf by removeEdge(id)
                Id idValue = HugeEdge.getIdValue(id, false);
                HugeEdge edge = new HugeEdge(this, idValue, el);
                this.removeEdge(edge);
                return;
            }
        }

        this.edge(id).remove();
    }

    @Override
    public <V> void addEdgeProperty(Property<V> p) {
        this.graphTransaction().addEdgeProperty((HugeEdgeProperty<V>) p);
    }

    @Override
    public <V> void removeEdgeProperty(Property<V> p) {
        this.graphTransaction().removeEdgeProperty((HugeEdgeProperty<V>) p);
    }

    @Override
    public Vertex vertex(Object object) {
        return this.graphTransaction().queryVertex(object);
    }

    @Override
    public Iterator<Vertex> vertices(Object... objects) {
        if (objects.length == 0) {
            return this.graphTransaction().queryVertices();
        }
        return this.graphTransaction().queryVertices(objects);
    }

    @Override
    public Iterator<Vertex> vertices(Query query) {
        return this.graphTransaction().queryVertices(query);
    }

    @Override
    public Iterator<Vertex> adjacentVertex(Object id) {
        return this.graphTransaction().queryAdjacentVertices(id);
    }

    @Override
    public boolean checkAdjacentVertexExist() {
        return this.graphTransaction().checkAdjacentVertexExist();
    }

    @Override
    public Edge edge(Object object) {
        return this.graphTransaction().queryEdge(object);
    }

    @Override
    public Iterator<Edge> edges(Object... objects) {
        if (objects.length == 0) {
            return this.graphTransaction().queryEdges();
        }
        return this.graphTransaction().queryEdges(objects);
    }

    @Override
    @Watched
    public Iterator<Edge> edges(Query query) {
        return this.graphTransaction().queryEdges(query);
    }

    @Override
    public Iterator<Vertex> adjacentVertices(Iterator<Edge> edges) {
        return this.graphTransaction().queryAdjacentVertices(edges);
    }

    @Override
    public Iterator<Edge> adjacentEdges(Id vertexId) {
        return this.graphTransaction().queryEdgesByVertex(vertexId);
    }

    @Override
    public Number queryNumber(Query query) {
        return this.graphTransaction().queryNumber(query);
    }

    @Override
    public Id addPropertyKey(PropertyKey pkey) {
        assert this.name.equals(pkey.graph().name());
        if (pkey.olap()) {
            this.clearVertexCache();
        }
        return this.schemaTransaction().addPropertyKey(pkey);
    }

    @Override
    public void updatePropertyKey(PropertyKey pkey) {
        assert this.name.equals(pkey.graph().name());
        this.schemaTransaction().updatePropertyKey(pkey);
    }

    @Override
    public Id removePropertyKey(Id pkey) {
        if (this.propertyKey(pkey).olap()) {
            this.clearVertexCache();
        }
        return this.schemaTransaction().removePropertyKey(pkey);
    }

    @Override
    public Collection<PropertyKey> propertyKeys() {
        return this.schemaTransaction().getPropertyKeys();
    }

    @Override
    public PropertyKey propertyKey(Id id) {
        PropertyKey pk = this.schemaTransaction().getPropertyKey(id);
        E.checkArgument(pk != null, "Undefined property key with id: '%s'", id);
        return pk;
    }

    @Override
    public PropertyKey propertyKey(String name) {
        PropertyKey pk = this.schemaTransaction().getPropertyKey(name);
        E.checkArgument(pk != null, "Undefined property key: '%s'", name);
        return pk;
    }

    @Override
    public Id clearPropertyKey(PropertyKey propertyKey) {
        if (propertyKey.oltp()) {
            return IdGenerator.ZERO;
        }
        this.clearVertexCache();
        return this.schemaTransaction().clearOlapPk(propertyKey);
    }

    @Override
    public boolean existsPropertyKey(String name) {
        return this.schemaTransaction().getPropertyKey(name) != null;
    }

    @Override
    public void addVertexLabel(VertexLabel label) {
        assert this.name.equals(label.graph().name());
        this.schemaTransaction().addVertexLabel(label);
    }

    @Override
    public void updateVertexLabel(VertexLabel label) {
        assert this.name.equals(label.graph().name());
        this.schemaTransaction().updateVertexLabel(label);
    }

    @Override
    public Id removeVertexLabel(Id label) {
        return this.schemaTransaction().removeVertexLabel(label);
    }

    @Override
    public Collection<VertexLabel> vertexLabels() {
        return this.schemaTransaction().getVertexLabels();
    }

    @Override
    @Watched
    public VertexLabel vertexLabelOrNone(Id id) {
        VertexLabel vl = this.schemaTransaction().getVertexLabel(id);
        if (vl == null) {
            vl = VertexLabel.undefined(this, id);
        }
        return vl;
    }

    @Override
    public VertexLabel vertexLabel(Id id) {
        VertexLabel vl = this.schemaTransaction().getVertexLabel(id);
        E.checkArgument(vl != null, "Undefined vertex label with id: '%s'", id);
        return vl;
    }

    @Override
    public VertexLabel vertexLabel(String name) {
        VertexLabel vl = this.schemaTransaction().getVertexLabel(name);
        E.checkArgument(vl != null, "Undefined vertex label: '%s'", name);
        return vl;
    }

    @Override
    public boolean existsVertexLabel(String name) {
        return this.schemaTransaction().getVertexLabel(name) != null;
    }

    @Override
    public boolean existsLinkLabel(Id vertexLabel) {
        List<EdgeLabel> edgeLabels = this.schemaTransaction().getEdgeLabels();
        for (EdgeLabel edgeLabel : edgeLabels) {
            if (edgeLabel.linkWithLabel(vertexLabel)) {
                return true;
            }
        }
        return false;
    }

    @Override
    public void addEdgeLabel(EdgeLabel label) {
        assert this.name.equals(label.graph().name());
        this.schemaTransaction().addEdgeLabel(label);
    }

    @Override
    public void updateEdgeLabel(EdgeLabel label) {
        assert this.name.equals(label.graph().name());
        this.schemaTransaction().updateEdgeLabel(label);
    }

    @Override
    public Id removeEdgeLabel(Id id) {
        return this.schemaTransaction().removeEdgeLabel(id);
    }

    @Override
    public Collection<EdgeLabel> edgeLabels() {
        return this.schemaTransaction().getEdgeLabels();
    }

    @Override
    public EdgeLabel edgeLabelOrNone(Id id) {
        EdgeLabel el = this.schemaTransaction().getEdgeLabel(id);
        if (el == null) {
            el = EdgeLabel.undefined(this, id);
        }
        return el;
    }

    @Override
    public EdgeLabel edgeLabel(Id id) {
        EdgeLabel el = this.schemaTransaction().getEdgeLabel(id);
        E.checkArgument(el != null, "Undefined edge label with id: '%s'", id);
        return el;
    }

    @Override
    public EdgeLabel edgeLabel(String name) {
        EdgeLabel el = this.schemaTransaction().getEdgeLabel(name);
        E.checkArgument(el != null, "Undefined edge label: '%s'", name);
        return el;
    }

    @Override
    public boolean existsEdgeLabel(String name) {
        return this.schemaTransaction().getEdgeLabel(name) != null;
    }

    @Override
    public void addIndexLabel(SchemaLabel schemaLabel, IndexLabel indexLabel) {
        assert VertexLabel.OLAP_VL.equals(schemaLabel) ||
               this.name.equals(schemaLabel.graph().name());
        assert this.name.equals(indexLabel.graph().name());
        this.schemaTransaction().addIndexLabel(schemaLabel, indexLabel);
    }

    @Override
    public void updateIndexLabel(IndexLabel label) {
        assert this.name.equals(label.graph().name());
        this.schemaTransaction().updateIndexLabel(label);
    }

    @Override
    public Id removeIndexLabel(Id id) {
        return this.schemaTransaction().removeIndexLabel(id);
    }

    @Override
    public Id rebuildIndex(SchemaElement schema) {
        return this.schemaTransaction().rebuildIndex(schema);
    }

    @Override
    public Collection<IndexLabel> indexLabels() {
        return this.schemaTransaction().getIndexLabels();
    }

    @Override
    public IndexLabel indexLabel(Id id) {
        IndexLabel il = this.schemaTransaction().getIndexLabel(id);
        E.checkArgument(il != null, "Undefined index label with id: '%s'", id);
        return il;
    }

    @Override
    public IndexLabel indexLabel(String name) {
        IndexLabel il = this.schemaTransaction().getIndexLabel(name);
        E.checkArgument(il != null, "Undefined index label: '%s'", name);
        return il;
    }

    @Override
    public boolean existsIndexLabel(String name) {
        return this.schemaTransaction().getIndexLabel(name) != null;
    }

    @Override
    public Transaction tx() {
        return this.tx;
    }

    @Override
    public synchronized void close() throws Exception {
        if (this.closed()) {
            return;
        }

        LOG.info("Close graph {}", this);
        if (StandardAuthManager.isLocal(this.authManager)) {
            this.authManager.close();
        }
        this.taskManager.closeScheduler(this.params);
        try {
            this.closeTx();
        } finally {
            this.closed = true;
            this.storeProvider.close();
            LockUtil.destroy(this.name);
        }
        // Make sure that all transactions are closed in all threads
        E.checkState(this.tx.closed(),
                     "Ensure tx closed in all threads when closing graph '%s'",
                     this.name);
    }

    @Override
    public void create(String configPath, GlobalMasterInfo nodeInfo){
        //CheckList checkList = new CheckList();
        KResponse result = null;
        try {
            result = client.get(this.name);
            String json = result.getValue();
            CheckList checkList = JsonUtil.fromJson(json, CheckList.class);

            this.initBackend();
            checkList.setInitBackended(true);
            checkList.setStage("initBackend");
            client.put(name, JsonUtil.toJson(checkList));
            this.serverStarted(nodeInfo);
            checkList.setServerStarted(true);
            checkList.setStage("setServerStarted");
            client.put(name, JsonUtil.toJson(checkList));


            // Write config to disk file
            String confPath = ConfigUtil.writeToFile(configPath, this.name(),
                                                     this.configuration());
            this.configuration.file(confPath);
        } catch (Exception e) {

        }

<<<<<<< HEAD
=======
        // Write config to the disk file
        String confPath = ConfigUtil.writeToFile(configPath, this.name(),
                                                 this.configuration());
        this.configuration.file(confPath);
>>>>>>> 21855c67
    }

    @Override
    public void drop() {
        this.clearBackend();

        HugeConfig config = this.configuration();
        this.storeProvider.onDeleteConfig(config);
        ConfigUtil.deleteFile(config.file());

        try {
            /*
             * It's hard to ensure all threads close the tx.
             * TODO:
             *  - schedule a tx-close to each thread,
             *   or
             *  - add forceClose() method to backend store.
             */
            this.close();
        } catch (Throwable e) {
            LOG.warn("Failed to close graph {} {}", this, e);
        }
    }

    @Override
    public HugeConfig cloneConfig(String newGraph) {
        HugeConfig config = (HugeConfig) this.configuration().clone();
        this.storeProvider.onCloneConfig(config, newGraph);
        return config;
    }

    @Override
    public HugeFeatures features() {
        return this.features;
    }

    @Override
    public synchronized Variables variables() {
        if (this.variables == null) {
            this.variables = new HugeVariables(this.params);
        }
        // Ensure variables() work after variables schema was cleared
        this.variables.initSchemaIfNeeded();
        return this.variables;
    }

    @Override
    public SchemaManager schema() {
        return new SchemaManager(this.schemaTransaction(), this);
    }

    @Override
    public Id getNextId(HugeType type) {
        return this.schemaTransaction().getNextId(type);
    }

    @Override
    public <T> T metadata(HugeType type, String meta, Object... args) {
        return this.graphTransaction().metadata(type, meta, args);
    }

    @Override
    public TaskScheduler taskScheduler() {
        TaskScheduler scheduler = this.taskManager.getScheduler(this.params);
        E.checkState(scheduler != null,
                     "Can't find task scheduler for graph '%s'", this);
        return scheduler;
    }

    private ServerInfoManager serverInfoManager() {
        ServerInfoManager manager = this.taskManager.getServerInfoManager(this.params);
        E.checkState(manager != null,
                     "Can't find server info manager for graph '%s'", this);
        return manager;
    }

    @Override
    public AuthManager authManager() {
        // this.authManager.initSchemaIfNeeded();
        return this.authManager;
    }

    @Override
    public RoleElectionStateMachine roleElectionStateMachine() {
        return this.roleElectionStateMachine;
    }

    @Override
    public void switchAuthManager(AuthManager authManager) {
        this.authManager = authManager;
    }

    @Override
    public RaftGroupManager raftGroupManager() {
        if (!(this.storeProvider instanceof RaftBackendStoreProvider)) {
            return null;
        }
        RaftBackendStoreProvider provider =
                ((RaftBackendStoreProvider) this.storeProvider);
        return provider.raftNodeManager();
    }

    @Override
    public HugeConfig configuration() {
        return this.configuration;
    }

    @Override
    public String toString() {
        return StringFactory.graphString(this, this.name());
    }

    @Override
    public final void proxy(HugeGraph graph) {
        this.params.graph(graph);
    }

    @Override
    public boolean sameAs(HugeGraph graph) {
        return this == graph;
    }

    @Override
    public long now() {
        return ((TinkerPopTransaction) this.tx()).openedTime();
    }

    @Override
    public <K, V> V option(TypedOption<K, V> option) {
        HugeConfig config = this.configuration();
        if (!ALLOWED_CONFIGS.contains(option)) {
            throw new NotAllowException("Not allowed to access config: %s",
                                        option.name());
        }
        return config.get(option);
    }

    @Override
    public void registerRpcServices(RpcServiceConfig4Server serverConfig,
                                    RpcServiceConfig4Client clientConfig) {
        /*
         * Skip register cache-rpc service if it's non-shared storage,
         * because we assume cache of non-shared storage is updated by raft.
         */
        if (!this.backendStoreFeatures().supportsSharedStorage()) {
            return;
        }

        Class<GraphCacheNotifier> clazz1 = GraphCacheNotifier.class;
        // The proxy is sometimes unavailable (issue #664)
        CacheNotifier proxy = clientConfig.serviceProxy(this.name, clazz1);
        serverConfig.addService(this.name, clazz1, new HugeGraphCacheNotifier(
                this.graphEventHub, proxy));

        Class<SchemaCacheNotifier> clazz2 = SchemaCacheNotifier.class;
        proxy = clientConfig.serviceProxy(this.name, clazz2);
        serverConfig.addService(this.name, clazz2, new HugeSchemaCacheNotifier(
                this.schemaEventHub, proxy));
    }

    private void closeTx() {
        try {
            if (this.tx.isOpen()) {
                this.tx.close();
            }
        } finally {
            this.tx.destroyTransaction();
        }
    }

    private void waitUntilAllTasksCompleted() {
        long timeout = this.configuration.get(CoreOptions.TASK_WAIT_TIMEOUT);
        try {
            this.taskScheduler().waitUntilAllTasksCompleted(timeout);
        } catch (TimeoutException e) {
            throw new HugeException("Failed to wait all tasks to complete", e);
        }
    }

    private class StandardHugeGraphParams implements HugeGraphParams {

        private HugeGraph graph = StandardHugeGraph.this;
        private final EphemeralJobQueue ephemeralJobQueue = new EphemeralJobQueue(this);

        private void graph(HugeGraph graph) {
            this.graph = graph;
        }

        @Override
        public HugeGraph graph() {
            return this.graph;
        }

        @Override
        public String name() {
            return StandardHugeGraph.this.name();
        }

        @Override
        public GraphMode mode() {
            return StandardHugeGraph.this.mode();
        }

        @Override
        public GraphReadMode readMode() {
            return StandardHugeGraph.this.readMode();
        }

        @Override
        public ISchemaTransaction schemaTransaction() {
            return StandardHugeGraph.this.schemaTransaction();
        }

        @Override
        public GraphTransaction systemTransaction() {
            return StandardHugeGraph.this.systemTransaction();
        }

        @Override
        public GraphTransaction graphTransaction() {
            return StandardHugeGraph.this.graphTransaction();
        }

        @Override
        public GraphTransaction openTransaction() {
            // Open a new one
            return StandardHugeGraph.this.openGraphTransaction();
        }

        @Override
        public void closeTx() {
            StandardHugeGraph.this.closeTx();
        }

        @Override
        public boolean started() {
            return StandardHugeGraph.this.started();
        }

        @Override
        public boolean closed() {
            return StandardHugeGraph.this.closed();
        }

        @Override
        public boolean initialized() {
            return StandardHugeGraph.this.graphTransaction().storeInitialized();
        }

        @Override
        public BackendFeatures backendStoreFeatures() {
            return StandardHugeGraph.this.backendStoreFeatures();
        }

        @Override
        public BackendStore loadSchemaStore() {
            return StandardHugeGraph.this.loadSchemaStore();
        }

        @Override
        public BackendStore loadGraphStore() {
            return StandardHugeGraph.this.loadGraphStore();
        }

        @Override
        public BackendStore loadSystemStore() {
            return StandardHugeGraph.this.loadSystemStore();
        }

        @Override
        public EventHub schemaEventHub() {
            return StandardHugeGraph.this.schemaEventHub;
        }

        @Override
        public EventHub graphEventHub() {
            return StandardHugeGraph.this.graphEventHub;
        }

        @Override
        public EventHub indexEventHub() {
            return StandardHugeGraph.this.indexEventHub;
        }

        @Override
        public HugeConfig configuration() {
            return StandardHugeGraph.this.configuration();
        }

        @Override
        public ServerInfoManager serverManager() {
            // this.serverManager.initSchemaIfNeeded();
            return StandardHugeGraph.this.serverInfoManager();
        }

        @Override
        public LocalCounter counter() {
            return StandardHugeGraph.this.localCounter;
        }

        @Override
        public AbstractSerializer serializer() {
            return StandardHugeGraph.this.serializer();
        }

        @Override
        public Analyzer analyzer() {
            return StandardHugeGraph.this.analyzer();
        }

        @Override
        public RateLimiter writeRateLimiter() {
            return StandardHugeGraph.this.writeRateLimiter;
        }

        @Override
        public RateLimiter readRateLimiter() {
            return StandardHugeGraph.this.readRateLimiter;
        }

        @Override
        public RamTable ramtable() {
            return StandardHugeGraph.this.ramtable;
        }

        @Override
        public <T> void submitEphemeralJob(EphemeralJob<T> job) {
            this.ephemeralJobQueue.add(job);
        }

        @Override
        public String schedulerType() {
            return StandardHugeGraph.this.schedulerType;
        }
    }

    private class TinkerPopTransaction extends AbstractThreadLocalTransaction {

        // Times opened from the upper layer
        private final AtomicInteger refs;
        // Flag opened of each thread
        private final ThreadLocal<Boolean> opened;
        // Backend transactions
        private final ThreadLocal<Txs> transactions;

        public TinkerPopTransaction(Graph graph) {
            super(graph);

            this.refs = new AtomicInteger();
            this.opened = ThreadLocal.withInitial(() -> false);
            this.transactions = ThreadLocal.withInitial(() -> null);
        }

        public boolean closed() {
            int refs = this.refs.get();
            assert refs >= 0 : refs;
            return refs == 0;
        }

        /**
         * Commit tx if batch size reaches the specified value,
         * it may be used by Gremlin
         */
        @SuppressWarnings("unused")
        public void commitIfGtSize(int size) {
            // Only commit graph transaction data (schema auto committed)
            this.graphTransaction().commitIfGtSize(size);
        }

        @Override
        public void commit() {
            try {
                super.commit();
            } finally {
                this.setClosed();
            }
        }

        @Override
        public void rollback() {
            try {
                super.rollback();
            } finally {
                this.setClosed();
            }
        }

        @Override
        public <G extends Graph> G createThreadedTx() {
            throw Transaction.Exceptions.threadedTransactionsNotSupported();
        }

        @Override
        public boolean isOpen() {
            return this.opened.get();
        }

        @Override
        protected void doOpen() {
            this.getOrNewTransaction();
            this.setOpened();
        }

        @Override
        protected void doCommit() {
            this.verifyOpened();
            this.getOrNewTransaction().commit();
        }

        @Override
        protected void doRollback() {
            this.verifyOpened();
            this.getOrNewTransaction().rollback();
        }

        @Override
        protected void doClose() {
            this.verifyOpened();

            try {
                // Calling super.doClose() will clear listeners
                super.doClose();
            } finally {
                this.resetState();
            }
        }

        @Override
        public String toString() {
            return String.format("TinkerPopTransaction{opened=%s, txs=%s}",
                                 this.opened.get(), this.transactions.get());
        }

        public long openedTime() {
            return this.transactions.get().openedTime();
        }

        private void verifyOpened() {
            if (!this.isOpen()) {
                throw new HugeException("Transaction has not been opened");
            }
        }

        private void resetState() {
            this.setClosed();
            this.readWriteConsumerInternal.set(READ_WRITE_BEHAVIOR.AUTO);
            this.closeConsumerInternal.set(CLOSE_BEHAVIOR.ROLLBACK);
        }

        private void setOpened() {
            // The backend tx may be reused, here just set a flag
            assert !this.opened.get();
            this.opened.set(true);
            this.transactions.get().openedTime(DateUtil.now().getTime());
            this.refs.incrementAndGet();
        }

        private void setClosed() {
            // Just set flag opened=false to reuse the backend tx
            if (this.opened.get()) {
                this.opened.set(false);
                this.refs.decrementAndGet();
            }
        }

        private ISchemaTransaction schemaTransaction() {
            return this.getOrNewTransaction().schemaTx;
        }

        private SysTransaction systemTransaction() {
            return this.getOrNewTransaction().systemTx;
        }

        private GraphTransaction graphTransaction() {
            return this.getOrNewTransaction().graphTx;
        }

        private Txs getOrNewTransaction() {
            /*
             * NOTE: this method may be called even tx is not opened,
             * the reason is for reusing backend tx.
             * so we don't call this.verifyOpened() here.
             */

            Txs txs = this.transactions.get();
            if (txs == null) {
                ISchemaTransaction schemaTransaction = null;
                SysTransaction sysTransaction = null;
                GraphTransaction graphTransaction = null;
                try {
                    schemaTransaction = openSchemaTransaction();
                    sysTransaction = openSystemTransaction();
                    graphTransaction = openGraphTransaction();
                    txs = new Txs(schemaTransaction, sysTransaction,
                                  graphTransaction);
                } catch (Throwable e) {
                    if (schemaTransaction != null) {
                        schemaTransaction.close();
                    }
                    if (sysTransaction != null) {
                        sysTransaction.close();
                    }
                    if (graphTransaction != null) {
                        graphTransaction.close();
                    }
                    throw e;
                }
                this.transactions.set(txs);
            }
            return txs;
        }

        private void destroyTransaction() {
            if (this.isOpen()) {
                throw new HugeException(
                        "Transaction should be closed before destroying");
            }

            // Do close if needed, then remove the reference
            Txs txs = this.transactions.get();
            if (txs != null) {
                txs.close();
            }
            this.transactions.remove();
        }
    }

    private static final class Txs {

        private final ISchemaTransaction schemaTx;
        private final SysTransaction systemTx;
        private final GraphTransaction graphTx;
        private long openedTime;

        public Txs(ISchemaTransaction schemaTx, SysTransaction systemTx,
                   GraphTransaction graphTx) {
            assert schemaTx != null && systemTx != null && graphTx != null;
            this.schemaTx = schemaTx;
            this.systemTx = systemTx;
            this.graphTx = graphTx;
            this.openedTime = DateUtil.now().getTime();
        }

        public void commit() {
            this.graphTx.commit();
        }

        public void rollback() {
            this.graphTx.rollback();
        }

        public void close() {
            try {
                this.graphTx.close();
            } catch (Exception e) {
                LOG.error("Failed to close GraphTransaction", e);
            }

            try {
                this.systemTx.close();
            } catch (Exception e) {
                LOG.error("Failed to close SystemTransaction", e);
            }

            try {
                this.schemaTx.close();
            } catch (Exception e) {
                LOG.error("Failed to close SchemaTransaction", e);
            }
        }

        public void openedTime(long time) {
            this.openedTime = time;
        }

        public long openedTime() {
            return this.openedTime;
        }

        @Override
        public String toString() {
            return String.format("{schemaTx=%s,systemTx=%s,graphTx=%s}",
                                 this.schemaTx, this.systemTx, this.graphTx);
        }
    }

    private static class SysTransaction extends GraphTransaction {

        public SysTransaction(HugeGraphParams graph, BackendStore store) {
            super(graph, store);
            this.autoCommit(true);
        }
    }

    private static class AbstractCacheNotifier implements CacheNotifier {

        private final EventHub hub;
        private final EventListener cacheEventListener;

        public AbstractCacheNotifier(EventHub hub, CacheNotifier proxy) {
            this.hub = hub;
            this.cacheEventListener = event -> {
                Object[] args = event.args();
                E.checkArgument(args.length > 0 && args[0] instanceof String,
                                "Expect event action argument");
                if (Cache.ACTION_INVALIDED.equals(args[0])) {
                    event.checkArgs(String.class, HugeType.class, Object.class);
                    HugeType type = (HugeType) args[1];
                    Object ids = args[2];
                    if (ids instanceof Id[]) {
                        // argument type mismatch: proxy.invalid2(type,Id[]ids)
                        proxy.invalid2(type, (Id[]) ids);
                    } else if (ids instanceof Id) {
                        proxy.invalid(type, (Id) ids);
                    } else {
                        E.checkArgument(false, "Unexpected argument: %s", ids);
                    }
                    return true;
                } else if (Cache.ACTION_CLEARED.equals(args[0])) {
                    event.checkArgs(String.class, HugeType.class);
                    HugeType type = (HugeType) args[1];
                    proxy.clear(type);
                    return true;
                }
                return false;
            };
            this.hub.listen(Events.CACHE, this.cacheEventListener);
        }

        @Override
        public void close() {
            this.hub.unlisten(Events.CACHE, this.cacheEventListener);
        }

        @Override
        public void invalid(HugeType type, Id id) {
            this.hub.notify(Events.CACHE, Cache.ACTION_INVALID, type, id);
        }

        @Override
        public void invalid2(HugeType type, Object[] ids) {
            this.hub.notify(Events.CACHE, Cache.ACTION_INVALID, type, ids);
        }

        @Override
        public void clear(HugeType type) {
            this.hub.notify(Events.CACHE, Cache.ACTION_CLEAR, type);
        }

        @Override
        public void reload() {
            // pass
        }
    }

    private static class HugeSchemaCacheNotifier
            extends AbstractCacheNotifier
            implements SchemaCacheNotifier {

        public HugeSchemaCacheNotifier(EventHub hub, CacheNotifier proxy) {
            super(hub, proxy);
        }
    }

    private static class HugeGraphCacheNotifier
            extends AbstractCacheNotifier
            implements GraphCacheNotifier {

        public HugeGraphCacheNotifier(EventHub hub, CacheNotifier proxy) {
            super(hub, proxy);
        }
    }
}<|MERGE_RESOLUTION|>--- conflicted
+++ resolved
@@ -1035,14 +1035,6 @@
         } catch (Exception e) {
 
         }
-
-<<<<<<< HEAD
-=======
-        // Write config to the disk file
-        String confPath = ConfigUtil.writeToFile(configPath, this.name(),
-                                                 this.configuration());
-        this.configuration.file(confPath);
->>>>>>> 21855c67
     }
 
     @Override
