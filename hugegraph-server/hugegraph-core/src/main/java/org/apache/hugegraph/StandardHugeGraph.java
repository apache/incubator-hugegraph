/*
 * Licensed to the Apache Software Foundation (ASF) under one or more
 * contributor license agreements.  See the NOTICE file distributed with
 * this work for additional information regarding copyright ownership.
 * The ASF licenses this file to You under the Apache License, Version 2.0
 * (the "License"); you may not use this file except in compliance with
 * the License.  You may obtain a copy of the License at
 *
 *     http://www.apache.org/licenses/LICENSE-2.0
 *
 * Unless required by applicable law or agreed to in writing, software
 * distributed under the License is distributed on an "AS IS" BASIS,
 * WITHOUT WARRANTIES OR CONDITIONS OF ANY KIND, either express or implied.
 * See the License for the specific language governing permissions and
 * limitations under the License.
 */

package org.apache.hugegraph;

import java.util.Collection;
import java.util.Iterator;
import java.util.List;
import java.util.Set;
import java.util.concurrent.Future;
import java.util.concurrent.TimeoutException;
import java.util.concurrent.atomic.AtomicInteger;

import org.apache.hugegraph.analyzer.Analyzer;
import org.apache.hugegraph.analyzer.AnalyzerFactory;
import org.apache.hugegraph.auth.AuthManager;
import org.apache.hugegraph.auth.StandardAuthManager;
import org.apache.hugegraph.backend.BackendException;
import org.apache.hugegraph.backend.LocalCounter;
import org.apache.hugegraph.backend.cache.Cache;
import org.apache.hugegraph.backend.cache.CacheNotifier;
import org.apache.hugegraph.backend.cache.CacheNotifier.GraphCacheNotifier;
import org.apache.hugegraph.backend.cache.CacheNotifier.SchemaCacheNotifier;
import org.apache.hugegraph.backend.cache.CachedGraphTransaction;
import org.apache.hugegraph.backend.cache.CachedSchemaTransaction;
import org.apache.hugegraph.backend.cache.CachedSchemaTransactionV2;
import org.apache.hugegraph.backend.id.Id;
import org.apache.hugegraph.backend.id.IdGenerator;
import org.apache.hugegraph.backend.id.SnowflakeIdGenerator;
import org.apache.hugegraph.backend.query.Query;
import org.apache.hugegraph.backend.serializer.AbstractSerializer;
import org.apache.hugegraph.backend.serializer.SerializerFactory;
import org.apache.hugegraph.backend.store.BackendFeatures;
import org.apache.hugegraph.backend.store.BackendProviderFactory;
import org.apache.hugegraph.backend.store.BackendStore;
import org.apache.hugegraph.backend.store.BackendStoreInfo;
import org.apache.hugegraph.backend.store.BackendStoreProvider;
import org.apache.hugegraph.backend.store.raft.RaftBackendStoreProvider;
import org.apache.hugegraph.backend.store.raft.RaftGroupManager;
import org.apache.hugegraph.backend.store.ram.RamTable;
import org.apache.hugegraph.backend.tx.GraphTransaction;
import org.apache.hugegraph.backend.tx.ISchemaTransaction;
import org.apache.hugegraph.config.CoreOptions;
import org.apache.hugegraph.config.HugeConfig;
import org.apache.hugegraph.config.TypedOption;
import org.apache.hugegraph.event.EventHub;
import org.apache.hugegraph.event.EventListener;
import org.apache.hugegraph.exception.NotAllowException;
import org.apache.hugegraph.io.HugeGraphIoRegistry;
import org.apache.hugegraph.job.EphemeralJob;
import org.apache.hugegraph.masterelection.ClusterRoleStore;
import org.apache.hugegraph.masterelection.Config;
import org.apache.hugegraph.masterelection.GlobalMasterInfo;
import org.apache.hugegraph.masterelection.RoleElectionConfig;
import org.apache.hugegraph.masterelection.RoleElectionOptions;
import org.apache.hugegraph.masterelection.RoleElectionStateMachine;
import org.apache.hugegraph.masterelection.StandardClusterRoleStore;
import org.apache.hugegraph.masterelection.StandardRoleElectionStateMachine;
import org.apache.hugegraph.meta.MetaManager;
import org.apache.hugegraph.pd.client.KvClient;
import org.apache.hugegraph.pd.client.PDConfig;
import org.apache.hugegraph.pd.common.PDException;
import org.apache.hugegraph.pd.grpc.kv.KResponse;
import org.apache.hugegraph.pd.grpc.kv.WatchResponse;
import org.apache.hugegraph.perf.PerfUtil.Watched;
import org.apache.hugegraph.rpc.RpcServiceConfig4Client;
import org.apache.hugegraph.rpc.RpcServiceConfig4Server;
import org.apache.hugegraph.schema.EdgeLabel;
import org.apache.hugegraph.schema.IndexLabel;
import org.apache.hugegraph.schema.PropertyKey;
import org.apache.hugegraph.schema.SchemaElement;
import org.apache.hugegraph.schema.SchemaLabel;
import org.apache.hugegraph.schema.SchemaManager;
import org.apache.hugegraph.schema.VertexLabel;
import org.apache.hugegraph.structure.HugeEdge;
import org.apache.hugegraph.structure.HugeEdgeProperty;
import org.apache.hugegraph.structure.HugeFeatures;
import org.apache.hugegraph.structure.HugeVertex;
import org.apache.hugegraph.structure.HugeVertexProperty;
import org.apache.hugegraph.task.EphemeralJobQueue;
import org.apache.hugegraph.task.ServerInfoManager;
import org.apache.hugegraph.task.TaskManager;
import org.apache.hugegraph.task.TaskScheduler;
import org.apache.hugegraph.type.HugeType;
import org.apache.hugegraph.type.define.GraphMode;
import org.apache.hugegraph.type.define.GraphReadMode;
import org.apache.hugegraph.util.ConfigUtil;
import org.apache.hugegraph.util.DateUtil;
import org.apache.hugegraph.util.E;
import org.apache.hugegraph.util.Events;
import org.apache.hugegraph.util.JsonUtil;
import org.apache.hugegraph.util.LockUtil;
import org.apache.hugegraph.util.Log;
import org.apache.hugegraph.variables.CheckList;
import org.apache.hugegraph.variables.HugeVariables;
import org.apache.tinkerpop.gremlin.process.computer.GraphComputer;
import org.apache.tinkerpop.gremlin.structure.Edge;
import org.apache.tinkerpop.gremlin.structure.Graph;
import org.apache.tinkerpop.gremlin.structure.Property;
import org.apache.tinkerpop.gremlin.structure.Transaction;
import org.apache.tinkerpop.gremlin.structure.Vertex;
import org.apache.tinkerpop.gremlin.structure.VertexProperty;
import org.apache.tinkerpop.gremlin.structure.io.Io;
import org.apache.tinkerpop.gremlin.structure.util.AbstractThreadLocalTransaction;
import org.apache.tinkerpop.gremlin.structure.util.StringFactory;
import org.slf4j.Logger;

import com.alipay.remoting.rpc.RpcServer;
import com.google.common.collect.ImmutableSet;
import com.google.common.util.concurrent.RateLimiter;

/**
 * StandardHugeGraph is the entrance of the graph system, you can modify or
 * query the schema/vertex/edge data through this class.
 */
public class StandardHugeGraph implements HugeGraph {

    public static final Class<?>[] PROTECT_CLASSES = {
            StandardHugeGraph.class,
            StandardHugeGraph.StandardHugeGraphParams.class,
            TinkerPopTransaction.class,
            StandardHugeGraph.Txs.class,
            StandardHugeGraph.SysTransaction.class
    };

    public static final Set<TypedOption<?, ?>> ALLOWED_CONFIGS = ImmutableSet.of(
            CoreOptions.TASK_WAIT_TIMEOUT,
            CoreOptions.TASK_SYNC_DELETION,
            CoreOptions.TASK_TTL_DELETE_BATCH,
            CoreOptions.TASK_INPUT_SIZE_LIMIT,
            CoreOptions.TASK_RESULT_SIZE_LIMIT,
            CoreOptions.OLTP_CONCURRENT_THREADS,
            CoreOptions.OLTP_CONCURRENT_DEPTH,
            CoreOptions.OLTP_COLLECTION_TYPE,
            CoreOptions.VERTEX_DEFAULT_LABEL,
            CoreOptions.VERTEX_ENCODE_PK_NUMBER,
            CoreOptions.STORE_GRAPH,
            CoreOptions.STORE
    );

    private static final Logger LOG = Log.logger(StandardHugeGraph.class);

    private volatile boolean started;
    private volatile boolean closed;
    private volatile GraphMode mode;
    private volatile GraphReadMode readMode;
    private volatile HugeVariables variables;

    private final String name;

    private final StandardHugeGraphParams params;

    private final HugeConfig configuration;

    private final EventHub schemaEventHub;
    private final EventHub graphEventHub;
    private final EventHub indexEventHub;

    private final LocalCounter localCounter;
    private final RateLimiter writeRateLimiter;
    private final RateLimiter readRateLimiter;
    private final TaskManager taskManager;
    private AuthManager authManager;

    private RoleElectionStateMachine roleElectionStateMachine;

    private final HugeFeatures features;

    private final BackendStoreProvider storeProvider;
    private final TinkerPopTransaction tx;

    private final RamTable ramtable;

    private final String schedulerType;

    private KvClient<WatchResponse> client = new KvClient<>(PDConfig.of("localhost:8686"));
    private CheckList checkList;
    public StandardHugeGraph(HugeConfig config) {
        this.params = new StandardHugeGraphParams();
        this.configuration = config;

        this.schemaEventHub = new EventHub("schema");
        this.graphEventHub = new EventHub("graph");
        this.indexEventHub = new EventHub("index");

        this.localCounter = new LocalCounter();

        final int writeLimit = config.get(CoreOptions.RATE_LIMIT_WRITE);
        this.writeRateLimiter = writeLimit > 0 ?
                                RateLimiter.create(writeLimit) : null;
        final int readLimit = config.get(CoreOptions.RATE_LIMIT_READ);
        this.readRateLimiter = readLimit > 0 ?
                               RateLimiter.create(readLimit) : null;

        boolean ramtableEnable = config.get(CoreOptions.QUERY_RAMTABLE_ENABLE);
        if (ramtableEnable) {
            long vc = config.get(CoreOptions.QUERY_RAMTABLE_VERTICES_CAPACITY);
            int ec = config.get(CoreOptions.QUERY_RAMTABLE_EDGES_CAPACITY);
            this.ramtable = new RamTable(this, vc, ec);
        } else {
            this.ramtable = null;
        }

        this.taskManager = TaskManager.instance();

        this.name = config.get(CoreOptions.STORE);
        this.started = false;
        this.closed = false;
        this.mode = GraphMode.NONE;
        this.readMode = GraphReadMode.OLTP_ONLY;
        this.schedulerType = config.get(CoreOptions.SCHEDULER_TYPE);
        this.checkList = new CheckList(this.name, this.configuration);

        LockUtil.init(this.name);

        try {
            this.storeProvider = this.loadStoreProvider();
        } catch (Exception e) {
            LockUtil.destroy(this.name);
            String message = "Failed to load backend store provider";
            LOG.error("{}: {}", message, e.getMessage());
            throw new HugeException(message, e);
        }

        if (isHstore()) {
            // TODO: parameterize the remaining configurations
            MetaManager.instance().connect("hg", MetaManager.MetaDriverType.PD,
                                           "ca", "ca", "ca",
                                           config.get(CoreOptions.PD_PEERS));
        }

        try {
            this.tx = new TinkerPopTransaction(this);
            boolean supportsPersistence = this.backendStoreFeatures().supportsPersistence();
            this.features = new HugeFeatures(this, supportsPersistence);

            SnowflakeIdGenerator.init(this.params);

            this.taskManager.addScheduler(this.params);
            this.authManager = new StandardAuthManager(this.params);
            this.variables = null;
        } catch (Exception e) {
            this.storeProvider.close();
            LockUtil.destroy(this.name);
            throw e;
        }
    }

    @Override
    public String name() {
        return this.name;
    }

    @Override
    public HugeGraph hugegraph() {
        return this;
    }

    @Override
    public String backend() {
        return this.storeProvider.type();
    }

    @Override
    public BackendStoreInfo backendStoreInfo() {
        // Just for trigger Tx.getOrNewTransaction, then load 3 stores
        // TODO: pass storeProvider.metaStore()
        this.systemTransaction();
        return new BackendStoreInfo(this.configuration, this.storeProvider);
    }

    @Override
    public BackendFeatures backendStoreFeatures() {
        return this.graphTransaction().storeFeatures();
    }

    @Override
    public void serverStarted(GlobalMasterInfo nodeInfo) {
        LOG.info("Init system info for graph '{}'", this.name);
        this.initSystemInfo();

        LOG.info("Init server info [{}-{}] for graph '{}'...",
                 nodeInfo.nodeId(), nodeInfo.nodeRole(), this.name);
        if(!this.checkList.isInitServerInfo()) {
            this.serverInfoManager().initServerInfo(nodeInfo);
            this.checkList.setInitServerInfo();
        }
        this.initRoleStateMachine(nodeInfo.nodeId());

        // TODO: check necessary?
        LOG.info("Check olap property-key tables for graph '{}'", this.name);
        for (PropertyKey pk : this.schemaTransaction().getPropertyKeys()) {
            if (pk.olap()) {
                this.graphTransaction().initAndRegisterOlapTable(pk.id());
            }
        }

        LOG.info("Restoring incomplete tasks for graph '{}'...", this.name);
        this.taskScheduler().restoreTasks();

        this.started = true;
    }

    private void initRoleStateMachine(Id serverId) {
        HugeConfig conf = this.configuration;
        Config roleConfig = new RoleElectionConfig(serverId.toString(),
                                                   conf.get(RoleElectionOptions.NODE_EXTERNAL_URL),
                                                   conf.get(RoleElectionOptions.EXCEEDS_FAIL_COUNT),
                                                   conf.get(
                                                           RoleElectionOptions.RANDOM_TIMEOUT_MILLISECOND),
                                                   conf.get(
                                                           RoleElectionOptions.HEARTBEAT_INTERVAL_SECOND),
                                                   conf.get(RoleElectionOptions.MASTER_DEAD_TIMES),
                                                   conf.get(
                                                           RoleElectionOptions.BASE_TIMEOUT_MILLISECOND));
        ClusterRoleStore roleStore = new StandardClusterRoleStore(this.params);
        this.roleElectionStateMachine = new StandardRoleElectionStateMachine(roleConfig, roleStore);
    }

    @Override
    public boolean started() {
        return this.started;
    }

    @Override
    public boolean closed() {
        if (this.closed && !this.tx.closed()) {
            LOG.warn("The tx is not closed while graph '{}' is closed", this);
        }
        return this.closed;
    }

    @Override
    public GraphMode mode() {
        return this.mode;
    }

    @Override
    public void mode(GraphMode mode) {
        LOG.info("Graph {} will work in {} mode", this, mode);
        this.mode = mode;
    }

    @Override
    public GraphReadMode readMode() {
        return this.readMode;
    }

    @Override
    public void readMode(GraphReadMode readMode) {
        this.clearVertexCache();
        this.readMode = readMode;
    }

    @Override
    public void waitReady(RpcServer rpcServer) {
        // Just for trigger Tx.getOrNewTransaction, then load 3 stores
        this.schemaTransaction();
        this.storeProvider.waitReady(rpcServer);
    }

    @Override
    public void initBackend() {
        this.loadSchemaStore().open(this.configuration);
        this.loadSystemStore().open(this.configuration);
        this.loadGraphStore().open(this.configuration);

        LockUtil.lock(this.name, LockUtil.GRAPH_LOCK);
        try {
            this.storeProvider.init();
            /*
             * NOTE: The main goal is to write the serverInfo to the central
             * node, such as etcd, and also create the system schema in memory,
             * which has no side effects
             */
            this.initSystemInfo();
        } finally {
            LockUtil.unlock(this.name, LockUtil.GRAPH_LOCK);
            this.loadGraphStore().close();
            this.loadSystemStore().close();
            this.loadSchemaStore().close();
        }

        LOG.info("Graph '{}' has been initialized", this.name);
    }

    @Override
    public void clearBackend() {
        this.waitUntilAllTasksCompleted();

        this.loadSchemaStore().open(this.configuration);
        this.loadSystemStore().open(this.configuration);
        this.loadGraphStore().open(this.configuration);

        LockUtil.lock(this.name, LockUtil.GRAPH_LOCK);
        try {
            this.storeProvider.clear();
        } finally {
            LockUtil.unlock(this.name, LockUtil.GRAPH_LOCK);
            this.loadGraphStore().close();
            this.loadSystemStore().close();
            this.loadSchemaStore().close();
        }

        LOG.info("Graph '{}' has been cleared", this.name);
    }

    @Override
    public void truncateBackend() {
        this.waitUntilAllTasksCompleted();

        LockUtil.lock(this.name, LockUtil.GRAPH_LOCK);
        try {
            this.storeProvider.truncate();
            // TODO: remove this after serverinfo saved in etcd
            this.serverStarted(this.serverInfoManager().globalNodeRoleInfo());
        } finally {
            LockUtil.unlock(this.name, LockUtil.GRAPH_LOCK);
        }

        LOG.info("Graph '{}' has been truncated", this.name);
    }

    @Override
    public void initSystemInfo() {
        try {
            if(!this.checkList.isTaskSchedulerInit()) {
                this.taskScheduler().init();
                this.checkList.setTaskSchedulerInit();
            }
            if(!this.checkList.isServerInfoManagerInit()) {
                this.serverInfoManager().init();
                this.checkList.setTaskSchedulerInit();
            }
            if(!this.checkList.isAuthManagerInit()) {
                this.authManager().init();
                this.checkList.setAuthManagerInit();
            }
        } finally {
            this.closeTx();
        }
        LOG.debug("Graph '{}' system info has been initialized", this);
    }

    @Override
    public void createSnapshot() {
        LockUtil.lock(this.name, LockUtil.GRAPH_LOCK);
        try {
            this.storeProvider.createSnapshot();
        } finally {
            LockUtil.unlock(this.name, LockUtil.GRAPH_LOCK);
        }
        LOG.info("Graph '{}' has created snapshot", this.name);
    }

    @Override
    public void resumeSnapshot() {
        LockUtil.lock(this.name, LockUtil.GRAPH_LOCK);
        try {
            this.storeProvider.resumeSnapshot();
        } finally {
            LockUtil.unlock(this.name, LockUtil.GRAPH_LOCK);
        }
        LOG.info("Graph '{}' has resumed from snapshot", this.name);
    }

    private void clearVertexCache() {
        Future<?> future = this.graphEventHub.notify(Events.CACHE, "clear",
                                                     HugeType.VERTEX);
        try {
            future.get();
        } catch (Throwable e) {
            LOG.warn("Error when waiting for event execution: vertex cache " +
                     "clear", e);
        }
    }

    private boolean isHstore() {
        return this.storeProvider.isHstore();
    }

    private ISchemaTransaction openSchemaTransaction() throws HugeException {
        this.checkGraphNotClosed();
        try {
            if (isHstore()) {
                return new CachedSchemaTransactionV2(
                    MetaManager.instance().metaDriver(),
                    MetaManager.instance().cluster(), this.params);
            }
            return new CachedSchemaTransaction(this.params, loadSchemaStore());
        } catch (BackendException e) {
            String message = "Failed to open schema transaction";
            LOG.error("{}", message, e);
            throw new HugeException(message, e);
        }
    }

    private SysTransaction openSystemTransaction() throws HugeException {
        this.checkGraphNotClosed();
        try {
            return new SysTransaction(this.params, loadSystemStore());
        } catch (BackendException e) {
            String message = "Failed to open system transaction";
            LOG.error("{}", message, e);
            throw new HugeException(message);
        }
    }

    private GraphTransaction openGraphTransaction() throws HugeException {
        // Open a new one
        this.checkGraphNotClosed();
        try {
            return new CachedGraphTransaction(this.params, loadGraphStore());
        } catch (BackendException e) {
            String message = "Failed to open graph transaction";
            LOG.error("{}", message, e);
            throw new HugeException(message);
        }
    }

    private void checkGraphNotClosed() {
        E.checkState(!this.closed, "Graph '%s' has been closed", this);
    }

    private BackendStore loadSchemaStore() {
        return this.storeProvider.loadSchemaStore(this.configuration);
    }

    private BackendStore loadGraphStore() {
        return this.storeProvider.loadGraphStore(this.configuration);
    }

    private BackendStore loadSystemStore() {
        if (isHstore()) {
            return this.storeProvider.loadGraphStore(this.configuration);
        }
        return this.storeProvider.loadSystemStore(this.configuration);
    }

    @Watched
    private ISchemaTransaction schemaTransaction() {
        this.checkGraphNotClosed();
        /*
         * NOTE: each schema operation will be auto committed,
         * Don't need to open tinkerpop tx by readWrite() and commit manually.
         */
        return this.tx.schemaTransaction();
    }

    private SysTransaction systemTransaction() {
        this.checkGraphNotClosed();
        /*
         * NOTE: system operations must be committed manually,
         * Maybe users need to auto open tinkerpop tx by readWrite().
         */
        this.tx.readWrite();
        return this.tx.systemTransaction();
    }

    @Watched
    private GraphTransaction graphTransaction() {
        this.checkGraphNotClosed();
        /*
         * NOTE: graph operations must be committed manually,
         * Maybe users need to auto open tinkerpop tx by readWrite().
         */
        this.tx.readWrite();
        return this.tx.graphTransaction();
    }

    private BackendStoreProvider loadStoreProvider() {
        return BackendProviderFactory.open(this.params);
    }

    private AbstractSerializer serializer() {
        String name = this.configuration.get(CoreOptions.SERIALIZER);
        LOG.debug("Loading serializer '{}' for graph '{}'", name, this.name);
        AbstractSerializer serializer = SerializerFactory.serializer(this.configuration, name);
        if (serializer == null) {
            throw new HugeException("Can't load serializer with name " + name);
        }
        return serializer;
    }

    private Analyzer analyzer() {
        String name = this.configuration.get(CoreOptions.TEXT_ANALYZER);
        String mode = this.configuration.get(CoreOptions.TEXT_ANALYZER_MODE);
        LOG.debug("Loading text analyzer '{}' with mode '{}' for graph '{}'",
                  name, mode, this.name);
        return AnalyzerFactory.analyzer(name, mode);
    }

    protected void reloadRamtable() {
        this.reloadRamtable(false);
    }

    protected void reloadRamtable(boolean loadFromFile) {
        // Expect triggered manually, like gremlin job
        if (this.ramtable != null) {
            this.ramtable.reload(loadFromFile, this.name);
        } else {
            LOG.warn("The ramtable feature is not enabled for graph {}", this);
        }
    }

    @Override
    public <C extends GraphComputer> C compute(Class<C> clazz)
            throws IllegalArgumentException {
        throw Graph.Exceptions.graphComputerNotSupported();
    }

    @Override
    public GraphComputer compute() throws IllegalArgumentException {
        throw Graph.Exceptions.graphComputerNotSupported();
    }

    @SuppressWarnings({"unchecked", "rawtypes"})
    @Override
    public <I extends Io> I io(final Io.Builder<I> builder) {
        return (I) builder.graph(this).onMapper(mapper ->
                                                        mapper.addRegistry(
                                                                HugeGraphIoRegistry.instance())
        ).create();
    }

    @Override
    public Vertex addVertex(Object... keyValues) {
        return this.graphTransaction().addVertex(keyValues);
    }

    @Override
    public void removeVertex(Vertex vertex) {
        this.graphTransaction().removeVertex((HugeVertex) vertex);
    }

    @Override
    public void removeVertex(String label, Object id) {
        if (label != null) {
            VertexLabel vl = this.vertexLabel(label);
            // It's OK even if exist adjacent edges `vl.existsLinkLabel()`
            if (!vl.existsIndexLabel()) {
                // Improve perf by removeVertex(id)
                Id idValue = HugeVertex.getIdValue(id);
                HugeVertex vertex = new HugeVertex(this, idValue, vl);
                this.removeVertex(vertex);
                return;
            }
        }

        this.vertex(id).remove();
    }

    @Override
    public <V> void addVertexProperty(VertexProperty<V> p) {
        this.graphTransaction().addVertexProperty((HugeVertexProperty<V>) p);
    }

    @Override
    public <V> void removeVertexProperty(VertexProperty<V> p) {
        this.graphTransaction().removeVertexProperty((HugeVertexProperty<V>) p);
    }

    @Override
    public Edge addEdge(Edge edge) {
        return this.graphTransaction().addEdge((HugeEdge) edge);
    }

    @Override
    public void canAddEdge(Edge edge) {
        // pass
    }

    @Override
    public void removeEdge(Edge edge) {
        this.graphTransaction().removeEdge((HugeEdge) edge);
    }

    @Override
    public void removeEdge(String label, Object id) {
        if (label != null) {
            EdgeLabel el = this.edgeLabel(label);
            if (!el.existsIndexLabel()) {
                // Improve perf by removeEdge(id)
                Id idValue = HugeEdge.getIdValue(id, false);
                HugeEdge edge = new HugeEdge(this, idValue, el);
                this.removeEdge(edge);
                return;
            }
        }

        this.edge(id).remove();
    }

    @Override
    public <V> void addEdgeProperty(Property<V> p) {
        this.graphTransaction().addEdgeProperty((HugeEdgeProperty<V>) p);
    }

    @Override
    public <V> void removeEdgeProperty(Property<V> p) {
        this.graphTransaction().removeEdgeProperty((HugeEdgeProperty<V>) p);
    }

    @Override
    public Vertex vertex(Object object) {
        return this.graphTransaction().queryVertex(object);
    }

    @Override
    public Iterator<Vertex> vertices(Object... objects) {
        if (objects.length == 0) {
            return this.graphTransaction().queryVertices();
        }
        return this.graphTransaction().queryVertices(objects);
    }

    @Override
    public Iterator<Vertex> vertices(Query query) {
        return this.graphTransaction().queryVertices(query);
    }

    @Override
    public Iterator<Vertex> adjacentVertex(Object id) {
        return this.graphTransaction().queryAdjacentVertices(id);
    }

    @Override
    public boolean checkAdjacentVertexExist() {
        return this.graphTransaction().checkAdjacentVertexExist();
    }

    @Override
    public Edge edge(Object object) {
        return this.graphTransaction().queryEdge(object);
    }

    @Override
    public Iterator<Edge> edges(Object... objects) {
        if (objects.length == 0) {
            return this.graphTransaction().queryEdges();
        }
        return this.graphTransaction().queryEdges(objects);
    }

    @Override
    @Watched
    public Iterator<Edge> edges(Query query) {
        return this.graphTransaction().queryEdges(query);
    }

    @Override
    public Iterator<Vertex> adjacentVertices(Iterator<Edge> edges) {
        return this.graphTransaction().queryAdjacentVertices(edges);
    }

    @Override
    public Iterator<Edge> adjacentEdges(Id vertexId) {
        return this.graphTransaction().queryEdgesByVertex(vertexId);
    }

    @Override
    public Number queryNumber(Query query) {
        return this.graphTransaction().queryNumber(query);
    }

    @Override
    public Id addPropertyKey(PropertyKey pkey) {
        assert this.name.equals(pkey.graph().name());
        if (pkey.olap()) {
            this.clearVertexCache();
        }
        return this.schemaTransaction().addPropertyKey(pkey);
    }

    @Override
    public void updatePropertyKey(PropertyKey pkey) {
        assert this.name.equals(pkey.graph().name());
        this.schemaTransaction().updatePropertyKey(pkey);
    }

    @Override
    public Id removePropertyKey(Id pkey) {
        if (this.propertyKey(pkey).olap()) {
            this.clearVertexCache();
        }
        return this.schemaTransaction().removePropertyKey(pkey);
    }

    @Override
    public Collection<PropertyKey> propertyKeys() {
        return this.schemaTransaction().getPropertyKeys();
    }

    @Override
    public PropertyKey propertyKey(Id id) {
        PropertyKey pk = this.schemaTransaction().getPropertyKey(id);
        E.checkArgument(pk != null, "Undefined property key with id: '%s'", id);
        return pk;
    }

    @Override
    public PropertyKey propertyKey(String name) {
        PropertyKey pk = this.schemaTransaction().getPropertyKey(name);
        E.checkArgument(pk != null, "Undefined property key: '%s'", name);
        return pk;
    }

    @Override
    public Id clearPropertyKey(PropertyKey propertyKey) {
        if (propertyKey.oltp()) {
            return IdGenerator.ZERO;
        }
        this.clearVertexCache();
        return this.schemaTransaction().clearOlapPk(propertyKey);
    }

    @Override
    public boolean existsPropertyKey(String name) {
        return this.schemaTransaction().getPropertyKey(name) != null;
    }

    @Override
    public void addVertexLabel(VertexLabel label) {
        assert this.name.equals(label.graph().name());
        this.schemaTransaction().addVertexLabel(label);
    }

    @Override
    public void updateVertexLabel(VertexLabel label) {
        assert this.name.equals(label.graph().name());
        this.schemaTransaction().updateVertexLabel(label);
    }

    @Override
    public Id removeVertexLabel(Id label) {
        return this.schemaTransaction().removeVertexLabel(label);
    }

    @Override
    public Collection<VertexLabel> vertexLabels() {
        return this.schemaTransaction().getVertexLabels();
    }

    @Override
    @Watched
    public VertexLabel vertexLabelOrNone(Id id) {
        VertexLabel vl = this.schemaTransaction().getVertexLabel(id);
        if (vl == null) {
            vl = VertexLabel.undefined(this, id);
        }
        return vl;
    }

    @Override
    public VertexLabel vertexLabel(Id id) {
        VertexLabel vl = this.schemaTransaction().getVertexLabel(id);
        E.checkArgument(vl != null, "Undefined vertex label with id: '%s'", id);
        return vl;
    }

    @Override
    public VertexLabel vertexLabel(String name) {
        VertexLabel vl = this.schemaTransaction().getVertexLabel(name);
        E.checkArgument(vl != null, "Undefined vertex label: '%s'", name);
        return vl;
    }

    @Override
    public boolean existsVertexLabel(String name) {
        return this.schemaTransaction().getVertexLabel(name) != null;
    }

    @Override
    public boolean existsLinkLabel(Id vertexLabel) {
        List<EdgeLabel> edgeLabels = this.schemaTransaction().getEdgeLabels();
        for (EdgeLabel edgeLabel : edgeLabels) {
            if (edgeLabel.linkWithLabel(vertexLabel)) {
                return true;
            }
        }
        return false;
    }

    @Override
    public void addEdgeLabel(EdgeLabel label) {
        assert this.name.equals(label.graph().name());
        this.schemaTransaction().addEdgeLabel(label);
    }

    @Override
    public void updateEdgeLabel(EdgeLabel label) {
        assert this.name.equals(label.graph().name());
        this.schemaTransaction().updateEdgeLabel(label);
    }

    @Override
    public Id removeEdgeLabel(Id id) {
        return this.schemaTransaction().removeEdgeLabel(id);
    }

    @Override
    public Collection<EdgeLabel> edgeLabels() {
        return this.schemaTransaction().getEdgeLabels();
    }

    @Override
    public EdgeLabel edgeLabelOrNone(Id id) {
        EdgeLabel el = this.schemaTransaction().getEdgeLabel(id);
        if (el == null) {
            el = EdgeLabel.undefined(this, id);
        }
        return el;
    }

    @Override
    public EdgeLabel edgeLabel(Id id) {
        EdgeLabel el = this.schemaTransaction().getEdgeLabel(id);
        E.checkArgument(el != null, "Undefined edge label with id: '%s'", id);
        return el;
    }

    @Override
    public EdgeLabel edgeLabel(String name) {
        EdgeLabel el = this.schemaTransaction().getEdgeLabel(name);
        E.checkArgument(el != null, "Undefined edge label: '%s'", name);
        return el;
    }

    @Override
    public boolean existsEdgeLabel(String name) {
        return this.schemaTransaction().getEdgeLabel(name) != null;
    }

    @Override
    public void addIndexLabel(SchemaLabel schemaLabel, IndexLabel indexLabel) {
        assert VertexLabel.OLAP_VL.equals(schemaLabel) ||
               this.name.equals(schemaLabel.graph().name());
        assert this.name.equals(indexLabel.graph().name());
        this.schemaTransaction().addIndexLabel(schemaLabel, indexLabel);
    }

    @Override
    public void updateIndexLabel(IndexLabel label) {
        assert this.name.equals(label.graph().name());
        this.schemaTransaction().updateIndexLabel(label);
    }

    @Override
    public Id removeIndexLabel(Id id) {
        return this.schemaTransaction().removeIndexLabel(id);
    }

    @Override
    public Id rebuildIndex(SchemaElement schema) {
        return this.schemaTransaction().rebuildIndex(schema);
    }

    @Override
    public Collection<IndexLabel> indexLabels() {
        return this.schemaTransaction().getIndexLabels();
    }

    @Override
    public IndexLabel indexLabel(Id id) {
        IndexLabel il = this.schemaTransaction().getIndexLabel(id);
        E.checkArgument(il != null, "Undefined index label with id: '%s'", id);
        return il;
    }

    @Override
    public IndexLabel indexLabel(String name) {
        IndexLabel il = this.schemaTransaction().getIndexLabel(name);
        E.checkArgument(il != null, "Undefined index label: '%s'", name);
        return il;
    }

    @Override
    public boolean existsIndexLabel(String name) {
        return this.schemaTransaction().getIndexLabel(name) != null;
    }

    @Override
    public Transaction tx() {
        return this.tx;
    }

    @Override
    public synchronized void close() throws Exception {
        if (this.closed()) {
            return;
        }

        LOG.info("Close graph {}", this);
        if (StandardAuthManager.isLocal(this.authManager)) {
            this.authManager.close();
        }
        this.taskManager.closeScheduler(this.params);
        try {
            this.closeTx();
        } finally {
            this.closed = true;
            this.storeProvider.close();
            LockUtil.destroy(this.name);
        }
        // Make sure that all transactions are closed in all threads
        E.checkState(this.tx.closed(),
                     "Ensure tx closed in all threads when closing graph '%s'",
                     this.name);
    }

    @Override
    public void create(String configPath, GlobalMasterInfo nodeInfo){
            this.checkList.setConfigPath(configPath);
            this.checkList.setNodeInfo(nodeInfo);
            this.initBackend();
            this.serverStarted(nodeInfo);

            // Write config to disk file
            String confPath = ConfigUtil.writeToFile(configPath, this.name(),
                                                     this.configuration());
            this.configuration.file(confPath);
<<<<<<< HEAD
=======
        } catch (Exception e) {

        }
>>>>>>> 1a8e0d9d
    }

    @Override
    public void drop() {
        this.clearBackend();

        HugeConfig config = this.configuration();
        this.storeProvider.onDeleteConfig(config);
        ConfigUtil.deleteFile(config.file());

        try {
            /*
             * It's hard to ensure all threads close the tx.
             * TODO:
             *  - schedule a tx-close to each thread,
             *   or
             *  - add forceClose() method to backend store.
             */
            this.close();
        } catch (Throwable e) {
            LOG.warn("Failed to close graph {} {}", this, e);
        }
    }

    @Override
    public HugeConfig cloneConfig(String newGraph) {
        HugeConfig config = (HugeConfig) this.configuration().clone();
        this.storeProvider.onCloneConfig(config, newGraph);
        return config;
    }

    @Override
    public HugeFeatures features() {
        return this.features;
    }

    @Override
    public synchronized Variables variables() {
        if (this.variables == null) {
            this.variables = new HugeVariables(this.params);
        }
        // Ensure variables() work after variables schema was cleared
        this.variables.initSchemaIfNeeded();
        return this.variables;
    }

    @Override
    public SchemaManager schema() {
        return new SchemaManager(this.schemaTransaction(), this);
    }

    @Override
    public Id getNextId(HugeType type) {
        return this.schemaTransaction().getNextId(type);
    }

    @Override
    public <T> T metadata(HugeType type, String meta, Object... args) {
        return this.graphTransaction().metadata(type, meta, args);
    }

    @Override
    public TaskScheduler taskScheduler() {
        TaskScheduler scheduler = this.taskManager.getScheduler(this.params);
        E.checkState(scheduler != null,
                     "Can't find task scheduler for graph '%s'", this);
        return scheduler;
    }

    private ServerInfoManager serverInfoManager() {
        ServerInfoManager manager = this.taskManager.getServerInfoManager(this.params);
        E.checkState(manager != null,
                     "Can't find server info manager for graph '%s'", this);
        return manager;
    }

    @Override
    public AuthManager authManager() {
        // this.authManager.initSchemaIfNeeded();
        return this.authManager;
    }

    @Override
    public RoleElectionStateMachine roleElectionStateMachine() {
        return this.roleElectionStateMachine;
    }

    @Override
    public void switchAuthManager(AuthManager authManager) {
        this.authManager = authManager;
    }

    @Override
    public RaftGroupManager raftGroupManager() {
        if (!(this.storeProvider instanceof RaftBackendStoreProvider)) {
            return null;
        }
        RaftBackendStoreProvider provider =
                ((RaftBackendStoreProvider) this.storeProvider);
        return provider.raftNodeManager();
    }

    @Override
    public HugeConfig configuration() {
        return this.configuration;
    }

    @Override
    public String toString() {
        return StringFactory.graphString(this, this.name());
    }

    @Override
    public final void proxy(HugeGraph graph) {
        this.params.graph(graph);
    }

    @Override
    public boolean sameAs(HugeGraph graph) {
        return this == graph;
    }

    @Override
    public long now() {
        return ((TinkerPopTransaction) this.tx()).openedTime();
    }

    @Override
    public <K, V> V option(TypedOption<K, V> option) {
        HugeConfig config = this.configuration();
        if (!ALLOWED_CONFIGS.contains(option)) {
            throw new NotAllowException("Not allowed to access config: %s",
                                        option.name());
        }
        return config.get(option);
    }

    @Override
    public void registerRpcServices(RpcServiceConfig4Server serverConfig,
                                    RpcServiceConfig4Client clientConfig) {
        /*
         * Skip register cache-rpc service if it's non-shared storage,
         * because we assume cache of non-shared storage is updated by raft.
         */
        if (!this.backendStoreFeatures().supportsSharedStorage()) {
            return;
        }

        Class<GraphCacheNotifier> clazz1 = GraphCacheNotifier.class;
        // The proxy is sometimes unavailable (issue #664)
        CacheNotifier proxy = clientConfig.serviceProxy(this.name, clazz1);
        serverConfig.addService(this.name, clazz1, new HugeGraphCacheNotifier(
                this.graphEventHub, proxy));

        Class<SchemaCacheNotifier> clazz2 = SchemaCacheNotifier.class;
        proxy = clientConfig.serviceProxy(this.name, clazz2);
        serverConfig.addService(this.name, clazz2, new HugeSchemaCacheNotifier(
                this.schemaEventHub, proxy));
    }

    private void closeTx() {
        try {
            if (this.tx.isOpen()) {
                this.tx.close();
            }
        } finally {
            this.tx.destroyTransaction();
        }
    }

    private void waitUntilAllTasksCompleted() {
        long timeout = this.configuration.get(CoreOptions.TASK_WAIT_TIMEOUT);
        try {
            this.taskScheduler().waitUntilAllTasksCompleted(timeout);
        } catch (TimeoutException e) {
            throw new HugeException("Failed to wait all tasks to complete", e);
        }
    }

    private class StandardHugeGraphParams implements HugeGraphParams {

        private HugeGraph graph = StandardHugeGraph.this;
        private final EphemeralJobQueue ephemeralJobQueue = new EphemeralJobQueue(this);

        private void graph(HugeGraph graph) {
            this.graph = graph;
        }

        @Override
        public HugeGraph graph() {
            return this.graph;
        }

        @Override
        public String name() {
            return StandardHugeGraph.this.name();
        }

        @Override
        public GraphMode mode() {
            return StandardHugeGraph.this.mode();
        }

        @Override
        public GraphReadMode readMode() {
            return StandardHugeGraph.this.readMode();
        }

        @Override
        public ISchemaTransaction schemaTransaction() {
            return StandardHugeGraph.this.schemaTransaction();
        }

        @Override
        public GraphTransaction systemTransaction() {
            return StandardHugeGraph.this.systemTransaction();
        }

        @Override
        public GraphTransaction graphTransaction() {
            return StandardHugeGraph.this.graphTransaction();
        }

        @Override
        public GraphTransaction openTransaction() {
            // Open a new one
            return StandardHugeGraph.this.openGraphTransaction();
        }

        @Override
        public void closeTx() {
            StandardHugeGraph.this.closeTx();
        }

        @Override
        public boolean started() {
            return StandardHugeGraph.this.started();
        }

        @Override
        public boolean closed() {
            return StandardHugeGraph.this.closed();
        }

        @Override
        public boolean initialized() {
            return StandardHugeGraph.this.graphTransaction().storeInitialized();
        }

        @Override
        public BackendFeatures backendStoreFeatures() {
            return StandardHugeGraph.this.backendStoreFeatures();
        }

        @Override
        public BackendStore loadSchemaStore() {
            return StandardHugeGraph.this.loadSchemaStore();
        }

        @Override
        public BackendStore loadGraphStore() {
            return StandardHugeGraph.this.loadGraphStore();
        }

        @Override
        public BackendStore loadSystemStore() {
            return StandardHugeGraph.this.loadSystemStore();
        }

        @Override
        public EventHub schemaEventHub() {
            return StandardHugeGraph.this.schemaEventHub;
        }

        @Override
        public EventHub graphEventHub() {
            return StandardHugeGraph.this.graphEventHub;
        }

        @Override
        public EventHub indexEventHub() {
            return StandardHugeGraph.this.indexEventHub;
        }

        @Override
        public HugeConfig configuration() {
            return StandardHugeGraph.this.configuration();
        }

        @Override
        public ServerInfoManager serverManager() {
            // this.serverManager.initSchemaIfNeeded();
            return StandardHugeGraph.this.serverInfoManager();
        }

        @Override
        public LocalCounter counter() {
            return StandardHugeGraph.this.localCounter;
        }

        @Override
        public AbstractSerializer serializer() {
            return StandardHugeGraph.this.serializer();
        }

        @Override
        public Analyzer analyzer() {
            return StandardHugeGraph.this.analyzer();
        }

        @Override
        public RateLimiter writeRateLimiter() {
            return StandardHugeGraph.this.writeRateLimiter;
        }

        @Override
        public RateLimiter readRateLimiter() {
            return StandardHugeGraph.this.readRateLimiter;
        }

        @Override
        public RamTable ramtable() {
            return StandardHugeGraph.this.ramtable;
        }

        @Override
        public <T> void submitEphemeralJob(EphemeralJob<T> job) {
            this.ephemeralJobQueue.add(job);
        }

        @Override
        public String schedulerType() {
            return StandardHugeGraph.this.schedulerType;
        }
    }

    private class TinkerPopTransaction extends AbstractThreadLocalTransaction {

        // Times opened from the upper layer
        private final AtomicInteger refs;
        // Flag opened of each thread
        private final ThreadLocal<Boolean> opened;
        // Backend transactions
        private final ThreadLocal<Txs> transactions;

        public TinkerPopTransaction(Graph graph) {
            super(graph);

            this.refs = new AtomicInteger();
            this.opened = ThreadLocal.withInitial(() -> false);
            this.transactions = ThreadLocal.withInitial(() -> null);
        }

        public boolean closed() {
            int refs = this.refs.get();
            assert refs >= 0 : refs;
            return refs == 0;
        }

        /**
         * Commit tx if batch size reaches the specified value,
         * it may be used by Gremlin
         */
        @SuppressWarnings("unused")
        public void commitIfGtSize(int size) {
            // Only commit graph transaction data (schema auto committed)
            this.graphTransaction().commitIfGtSize(size);
        }

        @Override
        public void commit() {
            try {
                super.commit();
            } finally {
                this.setClosed();
            }
        }

        @Override
        public void rollback() {
            try {
                super.rollback();
            } finally {
                this.setClosed();
            }
        }

        @Override
        public <G extends Graph> G createThreadedTx() {
            throw Transaction.Exceptions.threadedTransactionsNotSupported();
        }

        @Override
        public boolean isOpen() {
            return this.opened.get();
        }

        @Override
        protected void doOpen() {
            this.getOrNewTransaction();
            this.setOpened();
        }

        @Override
        protected void doCommit() {
            this.verifyOpened();
            this.getOrNewTransaction().commit();
        }

        @Override
        protected void doRollback() {
            this.verifyOpened();
            this.getOrNewTransaction().rollback();
        }

        @Override
        protected void doClose() {
            this.verifyOpened();

            try {
                // Calling super.doClose() will clear listeners
                super.doClose();
            } finally {
                this.resetState();
            }
        }

        @Override
        public String toString() {
            return String.format("TinkerPopTransaction{opened=%s, txs=%s}",
                                 this.opened.get(), this.transactions.get());
        }

        public long openedTime() {
            return this.transactions.get().openedTime();
        }

        private void verifyOpened() {
            if (!this.isOpen()) {
                throw new HugeException("Transaction has not been opened");
            }
        }

        private void resetState() {
            this.setClosed();
            this.readWriteConsumerInternal.set(READ_WRITE_BEHAVIOR.AUTO);
            this.closeConsumerInternal.set(CLOSE_BEHAVIOR.ROLLBACK);
        }

        private void setOpened() {
            // The backend tx may be reused, here just set a flag
            assert !this.opened.get();
            this.opened.set(true);
            this.transactions.get().openedTime(DateUtil.now().getTime());
            this.refs.incrementAndGet();
        }

        private void setClosed() {
            // Just set flag opened=false to reuse the backend tx
            if (this.opened.get()) {
                this.opened.set(false);
                this.refs.decrementAndGet();
            }
        }

        private ISchemaTransaction schemaTransaction() {
            return this.getOrNewTransaction().schemaTx;
        }

        private SysTransaction systemTransaction() {
            return this.getOrNewTransaction().systemTx;
        }

        private GraphTransaction graphTransaction() {
            return this.getOrNewTransaction().graphTx;
        }

        private Txs getOrNewTransaction() {
            /*
             * NOTE: this method may be called even tx is not opened,
             * the reason is for reusing backend tx.
             * so we don't call this.verifyOpened() here.
             */

            Txs txs = this.transactions.get();
            if (txs == null) {
                ISchemaTransaction schemaTransaction = null;
                SysTransaction sysTransaction = null;
                GraphTransaction graphTransaction = null;
                try {
                    schemaTransaction = openSchemaTransaction();
                    sysTransaction = openSystemTransaction();
                    graphTransaction = openGraphTransaction();
                    txs = new Txs(schemaTransaction, sysTransaction,
                                  graphTransaction);
                } catch (Throwable e) {
                    if (schemaTransaction != null) {
                        schemaTransaction.close();
                    }
                    if (sysTransaction != null) {
                        sysTransaction.close();
                    }
                    if (graphTransaction != null) {
                        graphTransaction.close();
                    }
                    throw e;
                }
                this.transactions.set(txs);
            }
            return txs;
        }

        private void destroyTransaction() {
            if (this.isOpen()) {
                throw new HugeException(
                        "Transaction should be closed before destroying");
            }

            // Do close if needed, then remove the reference
            Txs txs = this.transactions.get();
            if (txs != null) {
                txs.close();
            }
            this.transactions.remove();
        }
    }

    private static final class Txs {

        private final ISchemaTransaction schemaTx;
        private final SysTransaction systemTx;
        private final GraphTransaction graphTx;
        private long openedTime;

        public Txs(ISchemaTransaction schemaTx, SysTransaction systemTx,
                   GraphTransaction graphTx) {
            assert schemaTx != null && systemTx != null && graphTx != null;
            this.schemaTx = schemaTx;
            this.systemTx = systemTx;
            this.graphTx = graphTx;
            this.openedTime = DateUtil.now().getTime();
        }

        public void commit() {
            this.graphTx.commit();
        }

        public void rollback() {
            this.graphTx.rollback();
        }

        public void close() {
            try {
                this.graphTx.close();
            } catch (Exception e) {
                LOG.error("Failed to close GraphTransaction", e);
            }

            try {
                this.systemTx.close();
            } catch (Exception e) {
                LOG.error("Failed to close SystemTransaction", e);
            }

            try {
                this.schemaTx.close();
            } catch (Exception e) {
                LOG.error("Failed to close SchemaTransaction", e);
            }
        }

        public void openedTime(long time) {
            this.openedTime = time;
        }

        public long openedTime() {
            return this.openedTime;
        }

        @Override
        public String toString() {
            return String.format("{schemaTx=%s,systemTx=%s,graphTx=%s}",
                                 this.schemaTx, this.systemTx, this.graphTx);
        }
    }

    private static class SysTransaction extends GraphTransaction {

        public SysTransaction(HugeGraphParams graph, BackendStore store) {
            super(graph, store);
            this.autoCommit(true);
        }
    }

    private static class AbstractCacheNotifier implements CacheNotifier {

        private final EventHub hub;
        private final EventListener cacheEventListener;

        public AbstractCacheNotifier(EventHub hub, CacheNotifier proxy) {
            this.hub = hub;
            this.cacheEventListener = event -> {
                Object[] args = event.args();
                E.checkArgument(args.length > 0 && args[0] instanceof String,
                                "Expect event action argument");
                if (Cache.ACTION_INVALIDED.equals(args[0])) {
                    event.checkArgs(String.class, HugeType.class, Object.class);
                    HugeType type = (HugeType) args[1];
                    Object ids = args[2];
                    if (ids instanceof Id[]) {
                        // argument type mismatch: proxy.invalid2(type,Id[]ids)
                        proxy.invalid2(type, (Id[]) ids);
                    } else if (ids instanceof Id) {
                        proxy.invalid(type, (Id) ids);
                    } else {
                        E.checkArgument(false, "Unexpected argument: %s", ids);
                    }
                    return true;
                } else if (Cache.ACTION_CLEARED.equals(args[0])) {
                    event.checkArgs(String.class, HugeType.class);
                    HugeType type = (HugeType) args[1];
                    proxy.clear(type);
                    return true;
                }
                return false;
            };
            this.hub.listen(Events.CACHE, this.cacheEventListener);
        }

        @Override
        public void close() {
            this.hub.unlisten(Events.CACHE, this.cacheEventListener);
        }

        @Override
        public void invalid(HugeType type, Id id) {
            this.hub.notify(Events.CACHE, Cache.ACTION_INVALID, type, id);
        }

        @Override
        public void invalid2(HugeType type, Object[] ids) {
            this.hub.notify(Events.CACHE, Cache.ACTION_INVALID, type, ids);
        }

        @Override
        public void clear(HugeType type) {
            this.hub.notify(Events.CACHE, Cache.ACTION_CLEAR, type);
        }

        @Override
        public void reload() {
            // pass
        }
    }

    private static class HugeSchemaCacheNotifier
            extends AbstractCacheNotifier
            implements SchemaCacheNotifier {

        public HugeSchemaCacheNotifier(EventHub hub, CacheNotifier proxy) {
            super(hub, proxy);
        }
    }

    private static class HugeGraphCacheNotifier
            extends AbstractCacheNotifier
            implements GraphCacheNotifier {

        public HugeGraphCacheNotifier(EventHub hub, CacheNotifier proxy) {
            super(hub, proxy);
        }
    }
}<|MERGE_RESOLUTION|>--- conflicted
+++ resolved
@@ -1033,12 +1033,6 @@
             String confPath = ConfigUtil.writeToFile(configPath, this.name(),
                                                      this.configuration());
             this.configuration.file(confPath);
-<<<<<<< HEAD
-=======
-        } catch (Exception e) {
-
-        }
->>>>>>> 1a8e0d9d
     }
 
     @Override
