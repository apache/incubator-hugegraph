/*
 * Licensed to the Apache Software Foundation (ASF) under one or more
 * contributor license agreements. See the NOTICE file distributed with this
 * work for additional information regarding copyright ownership. The ASF
 * licenses this file to You under the Apache License, Version 2.0 (the
 * "License"); you may not use this file except in compliance with the License.
 * You may obtain a copy of the License at
 *
 *     http://www.apache.org/licenses/LICENSE-2.0
 *
 * Unless required by applicable law or agreed to in writing, software
 * distributed under the License is distributed on an "AS IS" BASIS, WITHOUT
 * WARRANTIES OR CONDITIONS OF ANY KIND, either express or implied. See the
 * License for the specific language governing permissions and limitations
 * under the License.
 */

package org.apache.hugegraph.util.collection;

import java.util.ArrayList;
import java.util.List;
import java.util.NoSuchElementException;
import java.util.concurrent.atomic.AtomicInteger;
import java.util.concurrent.atomic.AtomicReferenceFieldUpdater;

import sun.misc.Unsafe;

/**
 * This class implements a concurrent hash map specifically designed for integer keys and values.
 * It uses low-level programming techniques such as direct memory access via `sun.misc.Unsafe` to
 * achieve high performance.
 * The class is part of the Apache HugeGraph project.
 */
public class IntMapByDynamicHash implements IntMap {

    private static final int DEFAULT_INITIAL_CAPACITY = 16;

    /**
     * The maximum capacity, used if a higher value is implicitly specified
     * by either of the constructors with arguments.
     * MUST be a power of two <= 1<<30.
     */
    private static final int MAXIMUM_CAPACITY = 1 << 30;

    private static final float LOAD_FACTOR = 0.75f;

    private static final int PARTITIONED_SIZE_THRESHOLD = 4096;

    private static final int NULL_VALUE = Integer.MIN_VALUE;

    private static final AtomicReferenceFieldUpdater<IntMapByDynamicHash, Entry[]>
        TABLE_UPDATER =
        AtomicReferenceFieldUpdater.newUpdater(IntMapByDynamicHash.class, Entry[].class, "table");

    private volatile Entry[] table;

    /**
     * Partition counting to improve the concurrency performance of addToSize()
     */
    private int[] partitionedSize;

    /**
     * updated via atomic field updater
     */
    @SuppressWarnings("UnusedDeclaration")
    private volatile int size;

    private static final Entry RESIZING = new Entry(NULL_VALUE, NULL_VALUE, (byte) 1);
    private static final Entry RESIZED = new Entry(NULL_VALUE, NULL_VALUE, (byte) 2);

    private static final Entry RESIZE_SENTINEL = new Entry(NULL_VALUE, NULL_VALUE, (byte) 3);

    /**
     * must be (2^n) - 1
     */
    private static final int SIZE_BUCKETS = 7;

    /**
     * Constructor for the IntMapByDynamicHash class.
     *
     * @param initialCapacity the initial capacity of the map.
     */
    public IntMapByDynamicHash(int initialCapacity) {
        if (initialCapacity < 0) {
            throw new IllegalArgumentException("Illegal Initial Capacity: " + initialCapacity);
        }
        if (initialCapacity > MAXIMUM_CAPACITY) {
            initialCapacity = MAXIMUM_CAPACITY;
        }
        long size = (long) (1.0 + (long) initialCapacity / LOAD_FACTOR);
        int cap = (size >= (long) MAXIMUM_CAPACITY) ?
                  MAXIMUM_CAPACITY : tableSizeFor((int) size);
        if (cap >= PARTITIONED_SIZE_THRESHOLD) {
            // we want 7 extra slots, and 64 bytes for each slot int are 4 bytes,
            // so 64 bytes are 16 ints.
            this.partitionedSize =
                new int[SIZE_BUCKETS * 16];
        }
        // The end index is for resizeContainer
        this.table = new Entry[cap + 1];
    }

<<<<<<< HEAD
    private static boolean casTableAt(Object[] array, int idx, Object e, Object v) {
        return UNSAFE.compareAndSwapObject(
            array,
            ((long) idx << ENTRY_ARRAY_SHIFT) + ENTRY_ARRAY_BASE, e, v);
=======
    /**
     * Default constructor for the IntMapByDynamicHash class.
     * Initializes the map with the default initial capacity.
     */
    public IntMapByDynamicHash() {
        this(DEFAULT_INITIAL_CAPACITY);
>>>>>>> b8ed0168
    }

    private static void setTableAt(Object[] array, int index, Object newValue) {
        UNSAFE.putObjectVolatile(array, ((long) index << ENTRY_ARRAY_SHIFT) + ENTRY_ARRAY_BASE,
                                 newValue);
    }

    private static int tableSizeFor(int c) {
        int n = c - 1;
        n |= n >>> 1;
        n |= n >>> 2;
        n |= n >>> 4;
        n |= n >>> 8;
        n |= n >>> 16;
        return (n < 0) ? 1 : (n >= MAXIMUM_CAPACITY) ? MAXIMUM_CAPACITY : n + 1;
    }

<<<<<<< HEAD
    public IntMapByDynamicHash() {
        this(DEFAULT_INITIAL_CAPACITY);
=======
    /**
     * updated via atomic field updater
     */
    @SuppressWarnings("UnusedDeclaration")
    private volatile int size;

    /* ---------------- Table element access -------------- */
    private static Object tableAt(Object[] array, int index) {
        return UNSAFE.getObjectVolatile(array,
                                        ((long) index << ENTRY_ARRAY_SHIFT) + ENTRY_ARRAY_BASE);
>>>>>>> b8ed0168
    }

    private static boolean casTableAt(Object[] array, int index, Object expected, Object newValue) {
        return UNSAFE.compareAndSwapObject(array,
                                           ((long) index << ENTRY_ARRAY_SHIFT) + ENTRY_ARRAY_BASE,
                                           expected, newValue);
    }

    /**
     * Puts a key-value pair into the map. If the key already exists in the map, its value is
     * updated.
     *
     * @param key   the key to be put into the map.
     * @param value the value to be associated with the key.
     * @return true if the operation is successful.
     */
    @Override
    public boolean put(int key, int value) {
        int hash = this.hash(key);
        Entry[] currentArray = this.table;
        Entry o = (Entry) IntMapByDynamicHash.tableAt(currentArray, hash);
        if (o == null) {
            Entry newEntry = new Entry(key, value);
            this.addToSize(1);
            if (IntMapByDynamicHash.casTableAt(currentArray, hash, null, newEntry)) {
                return true;
            }
            this.addToSize(-1);
        }

        this.slowPut(key, value, currentArray);
        return true;
    }

    /**
     * This method is used when the normal put operation fails due to a hash collision.
     * It searches for the key in the chain and if found, replaces the entry.
     * If the key is not found, it adds a new entry.
     *
     * @param key          the key to be put into the map.
     * @param value        the value to be associated with the key.
     * @param currentTable the current table where the key-value pair is to be put.
     * @return the old value if the key is already present in the map, otherwise NULL_VALUE.
     */
    private int slowPut(int key, int value, Entry[] currentTable) {
        int length;
        int index;
        Entry o;

        while (true) {
            length = currentTable.length;
            index = this.hash(key, length);
            o = (Entry) IntMapByDynamicHash.tableAt(currentTable, index);

            if (o == RESIZED || o == RESIZING) {
                currentTable = this.helpWithResizeWhileCurrentIndex(currentTable, index);
            } else {
                Entry e = o;
                boolean found = false;

                // Search for the key in the chain
                while (e != null) {
                    int candidate = e.getKey();
                    if (candidate == key) {
                        found = true;
                        break;
                    }
                    e = e.getNext();
                }

                if (found) {
                    int oldVal = e.getValue();
                    // Key found, replace the entry
                    Entry newEntry =
                        new Entry(key, value, this.createReplacementChainForRemoval(o, e));
                    if (IntMapByDynamicHash.casTableAt(currentTable, index, o, newEntry)) {
                        return oldVal;
                    }
                } else {
                    // Key not found, add a new entry
                    Entry newEntry = new Entry(key, value, o);
                    if (IntMapByDynamicHash.casTableAt(currentTable, index, o, newEntry)) {
                        this.incrementSizeAndPossiblyResize(currentTable, length, o);
                        return NULL_VALUE;
                    }
                }
            }
        }
    }

    /**
     * Retrieves the value associated with the given key from the map.
     *
     * @param key the key whose associated value is to be returned.
     * @return the value associated with the given key, or NULL_VALUE if the key does not exist
     * in the map.
     */
    @Override
    public int get(int key) {
        int hash = this.hash(key);
        Entry[] currentArray = this.table;
        Entry o = (Entry) IntMapByDynamicHash.tableAt(currentArray, hash);
        if (o == RESIZED || o == RESIZING) {
            return this.slowGet(key, currentArray);
        }
        for (Entry e = o; e != null; e = e.getNext()) {
            int k;
            // TODO: check why key == k is always false
            if ((k = e.getKey()) == key || key == k) {
                return e.value;
            }
        }
        return NULL_VALUE;
    }

    /**
     * This method is used when the normal get operation fails due to a hash collision.
     * It searches for the key in the chain and returns the associated value if found.
     *
     * @param key          the key whose associated value is to be returned.
     * @param currentArray the current table where the key-value pair is located.
     * @return the value associated with the given key, or NULL_VALUE if the key does not exist
     * in the map.
     */
    private int slowGet(int key, Entry[] currentArray) {
        while (true) {
            int length = currentArray.length;
            int hash = this.hash(key, length);
            Entry o = (Entry) IntMapByDynamicHash.tableAt(currentArray, hash);
            if (o == RESIZED || o == RESIZING) {
                currentArray = this.helpWithResizeWhileCurrentIndex(currentArray, hash);
            } else {
                Entry e = o;
                while (e != null) {
                    int candidate = e.getKey();
                    if (candidate == key) {
                        return e.getValue();
                    }
                    e = e.getNext();
                }
                return NULL_VALUE;
            }
        }
    }

    /**
     * Removes the key-value pair with the given key from the map.
     *
     * @param key the key whose associated key-value pair is to be removed.
     * @return true if the key-value pair was found and removed, false otherwise.
     */
    @Override
    public boolean remove(int key) {
        int hash = this.hash(key);
        Entry[] currentTable = this.table;
        Entry o = (Entry) IntMapByDynamicHash.tableAt(currentTable, hash);
        if (o == RESIZED || o == RESIZING) {
            return this.slowRemove(key, currentTable) != null;
        }

        Entry e = o;
        while (e != null) {
            int candidate = e.getKey();
            if (candidate == key) {
                Entry replacement = this.createReplacementChainForRemoval(o, e);
                if (IntMapByDynamicHash.casTableAt(currentTable, hash, o, replacement)) {
                    this.addToSize(-1);
                    return true;
                }
                return this.slowRemove(key, currentTable) != null;
            }
            e = e.getNext();
        }
        return false;
    }

    /**
     * This method is used when the normal remove operation fails due to a hash collision.
     * It searches for the key in the chain and if found, removes the entry.
     *
     * @param key          the key whose associated key-value pair is to be removed.
     * @param currentTable the current table where the key-value pair is located.
     * @return the removed entry if the key is found, otherwise null.
     */
    private Entry slowRemove(int key, Entry[] currentTable) {
        int length;
        int index;
        Entry o;

        while (true) {
            length = currentTable.length;
            index = this.hash(key, length);
            o = (Entry) IntMapByDynamicHash.tableAt(currentTable, index);
            if (o == RESIZED || o == RESIZING) {
                currentTable = this.helpWithResizeWhileCurrentIndex(currentTable, index);
            } else {
                Entry e = o;
                Entry prev = null;

                while (e != null) {
                    int candidate = e.getKey();
                    if (candidate == key) {
                        Entry replacement = this.createReplacementChainForRemoval(o, e);
                        if (IntMapByDynamicHash.casTableAt(currentTable, index, o, replacement)) {
                            this.addToSize(-1);
                            return e;
                        }
                        // Key found, but CAS failed, restart the loop
                        break;
                    }
                    prev = e;
                    e = e.getNext();
                }

                if (prev != null) {
                    // Key doesn't found
                    return null;
                }
            }
        }
    }

    /**
     * Checks if the map contains a key-value pair with the given key.
     *
     * @param key the key to be checked.
     * @return true if the map contains a key-value pair with the given key, false otherwise.
     */
    @Override
    public boolean containsKey(int key) {
        return this.getEntry(key) != null;
    }

    @Override
    public IntIterator keys() {
        return new KeyIterator();
    }

    @Override
    public IntIterator values() {
        return new ValueIterator();
    }

    /**
     * Removes all the mappings from this map. The map will be empty after this call returns.
     */
    @Override
    public void clear() {
        Entry[] currentArray = this.table;
        ResizeContainer resizeContainer;
        do {
            resizeContainer = null;
            for (int i = 0; i < currentArray.length - 1; i++) {
                Entry o = (Entry) IntMapByDynamicHash.tableAt(currentArray, i);
                if (o == RESIZED || o == RESIZING) {
                    resizeContainer =
                        (ResizeContainer) IntMapByDynamicHash.tableAt(currentArray,
                                                                      currentArray.length - 1);
                } else if (o != null) {
                    Entry e = o;
                    if (IntMapByDynamicHash.casTableAt(currentArray, i, o, null)) {
                        int removedEntries = 0;
                        while (e != null) {
                            removedEntries++;
                            e = e.getNext();
                        }
                        this.addToSize(-removedEntries);
                    }
                }
            }
            if (resizeContainer != null) {
                if (resizeContainer.isNotDone()) {
                    this.helpWithResize(currentArray);
                    resizeContainer.waitForAllResizers();
                }
                currentArray = resizeContainer.nextArray;
            }
        } while (resizeContainer != null);
    }

    @Override
    public int size() {
        int localSize = this.size;
        if (this.partitionedSize != null) {
            for (int i = 0; i < SIZE_BUCKETS; i++) {
                localSize += this.partitionedSize[i << 4];
            }
        }
        return localSize;
    }

    @Override
    public boolean concurrent() {
        return true;
    }

    private int hash(int key) {
        return key & (table.length - 2);
    }

    private int hash(int key, int length) {
        return key & (length - 2);
    }

    private Entry getEntry(int key) {
        Entry[] currentArray = this.table;
        while (true) {
            int length = currentArray.length;
            int index = this.hash(key, length);
            Entry o = (Entry) IntMapByDynamicHash.tableAt(currentArray, index);
            if (o == RESIZED || o == RESIZING) {
                currentArray = this.helpWithResizeWhileCurrentIndex(currentArray, index);
            } else {
                Entry e = o;
                while (e != null) {
                    int candidate = e.getKey();
                    if (candidate == key) {
                        return e;
                    }
                    e = e.getNext();
                }
                return null;
            }
        }
    }

    private void addToSize(int value) {
        if (this.partitionedSize != null) {
            if (this.incrementPartitionedSize(value)) {
                return;
            }
        }
        this.incrementLocalSize(value);
    }

    private boolean incrementPartitionedSize(int value) {
        int h = (int) Thread.currentThread().getId();
        h ^= (h >>> 18) ^ (h >>> 12);
        h = (h ^ (h >>> 10)) & SIZE_BUCKETS;
        if (h != 0) {
            h = (h - 1) << 4;
            long address = ((long) h << INT_ARRAY_SHIFT) + INT_ARRAY_BASE;
            while (true) {
                int localSize = UNSAFE.getIntVolatile(this.partitionedSize, address);
                if (UNSAFE.compareAndSwapInt(this.partitionedSize, address, localSize,
                                             localSize + value)) {
                    return true;
                }
            }
        }
        return false;
    }

    private void incrementLocalSize(int value) {
        while (true) {
            int localSize = this.size;
            if (UNSAFE.compareAndSwapInt(this, SIZE_OFFSET, localSize, localSize + value)) {
                break;
            }
        }
    }

    private Entry createReplacementChainForRemoval(Entry original, Entry toRemove) {
        if (original == toRemove) {
            return original.getNext();
        }
        Entry replacement = null;
        Entry e = original;
        while (e != null) {
            if (e != toRemove) {
                replacement = new Entry(e.getKey(), e.getValue(), replacement);
            }
            e = e.getNext();
        }
        return replacement;
    }

    private void incrementSizeAndPossiblyResize(Entry[] currentArray, int length, Entry prev) {
        this.addToSize(1);
        if (prev != null) {
            int localSize = this.size();
            int threshold = (int) (length * LOAD_FACTOR); // threshold = length * 0.75
            if (localSize + 1 > threshold) {
                this.resize(currentArray);
            }
        }
    }

    private Entry[] helpWithResizeWhileCurrentIndex(Entry[] currentArray, int index) {
        Entry[] newArray = this.helpWithResize(currentArray);
        int helpCount = 0;
        while (IntMapByDynamicHash.tableAt(currentArray, index) != RESIZED) {
            helpCount++;
            newArray = this.helpWithResize(currentArray);
            if ((helpCount & 7) == 0) {
                Thread.yield();
            }
        }
        return newArray;
    }

    private void resize(Entry[] oldTable) {
        this.resize(oldTable, (oldTable.length - 1 << 1) + 1);
    }

    /**
     * Resizes the map to a new capacity. This method is called when the map's size exceeds its
     * threshold. It creates a new array with the new capacity and transfers all entries from the
     * old array to the new one.
     * Note: newSize must be a power of 2 + 1
     *
     * @param oldTable The old table to resize.
     * @param newSize  The new size for the table.
     */
    @SuppressWarnings("JLM_JSR166_UTILCONCURRENT_MONITORENTER")
    private void resize(Entry[] oldTable, int newSize) {
        int oldCapacity = oldTable.length;
        int end = oldCapacity - 1;
        Entry last = (Entry) IntMapByDynamicHash.tableAt(oldTable, end);
        if (this.size() < end && last == RESIZE_SENTINEL) {
            return;
        }
        if (oldCapacity >= MAXIMUM_CAPACITY) {
            throw new RuntimeException("max capacity of map exceeded");
        }
        ResizeContainer resizeContainer = null;
        // This ownResize records whether current thread need to perform the expansion operation of
        // the map by itself
        boolean ownResize = false;
        if (last == null || last == RESIZE_SENTINEL) {
            // allocating a new array is too expensive to make this an atomic operation
            synchronized (oldTable) {
                if (IntMapByDynamicHash.tableAt(oldTable, end) == null) {
                    IntMapByDynamicHash.setTableAt(oldTable, end, RESIZE_SENTINEL);
                    if (this.partitionedSize == null && newSize >= PARTITIONED_SIZE_THRESHOLD) {
                        this.partitionedSize = new int[SIZE_BUCKETS * 16];
                    }
                    resizeContainer = new ResizeContainer(new Entry[newSize], oldTable.length - 1);
                    IntMapByDynamicHash.setTableAt(oldTable, end, resizeContainer);
                    ownResize = true;
                }
            }
        }
        if (ownResize) {
            this.transfer(oldTable, resizeContainer);

            Entry[] src = this.table;
            while (!TABLE_UPDATER.compareAndSet(this, oldTable, resizeContainer.nextArray)) {
                /*
                we're in a double resize situation; we'll have to go help until it's our turn
                to set the table
                 */
                if (src != oldTable) {
                    this.helpWithResize(src);
                }
            }
        } else {
            this.helpWithResize(oldTable);
        }
    }

    /**
     * Transfers all entries from the source table to the destination table. This method is
     * called during the resize operation. It iterates over the source table and for each non-null
     * entry, it copies the entry to the destination table. If the entry in the source table is
     * marked as RESIZED or RESIZING, it helps with the resize operation.
     * After all entries are transferred, it notifies the ResizeContainer that the resize operation
     * is done.
     *
     * @param src             The source table from which entries are to be transferred.
     * @param resizeContainer The container that holds the state of the resize operation.
     */
    private void transfer(Entry[] src, ResizeContainer resizeContainer) {
        Entry[] dest = resizeContainer.nextArray;

        for (int j = 0; j < src.length - 1; ) {
            Entry o = (Entry) IntMapByDynamicHash.tableAt(src, j);
            if (o == null) {
                if (IntMapByDynamicHash.casTableAt(src, j, null, RESIZED)) {
                    j++;
                }
            } else if (o == RESIZED || o == RESIZING) {
                /*
                 During the expansion process, other threads have already migrated the elements at
                 this location to the new array. This means that the elements in the current
                 position have already been processed and do not need to be migrated again.
                 */
                // TODO: use -ResizeContainer.QUEUE_INCREMENT directly?
                j = (j & ~(ResizeContainer.QUEUE_INCREMENT - 1)) + ResizeContainer.QUEUE_INCREMENT;
                /*
                 When there is only one thread for expansion, there is no concurrency issue
                 and there is no need to wait.
                 */
                if (resizeContainer.resizers.get() == 1) {
                    break;
                }
            } else {
                Entry e = o;
                if (IntMapByDynamicHash.casTableAt(src, j, o, RESIZING)) {
                    while (e != null) {
                        this.unconditionalCopy(dest, e);
                        e = e.getNext();
                    }
                    IntMapByDynamicHash.setTableAt(src, j, RESIZED);
                    j++;
                }
            }
        }
        resizeContainer.decrementResizerAndNotify();
        resizeContainer.waitForAllResizers();
    }

    /**
     * Enable the current thread to participate in the expansion
     */
    private Entry[] helpWithResize(Entry[] currentArray) {
        ResizeContainer resizeContainer =
            (ResizeContainer) IntMapByDynamicHash.tableAt(currentArray, currentArray.length - 1);
        Entry[] newTable = resizeContainer.nextArray;
        if (resizeContainer.getQueuePosition() > ResizeContainer.QUEUE_INCREMENT) {
            resizeContainer.incrementResizer();
            this.reverseTransfer(currentArray, resizeContainer);
            resizeContainer.decrementResizerAndNotify();
        }
        return newTable;
    }

    /**
     * Transfers entries from the old table to the new table in reverse order. This method is used
     * to help the resize operation by spreading the work among multiple threads. Each thread
     * transfers a portion of the entries from the end of the old table to the beginning of the new
     * table.
     *
     * @param src             The old table to transfer entries from.
     * @param resizeContainer The container that holds the state of the resize operation.
     */
    private void reverseTransfer(Entry[] src, ResizeContainer resizeContainer) {
        Entry[] dest = resizeContainer.nextArray;
        while (resizeContainer.getQueuePosition() > 0) {
            int start = resizeContainer.subtractAndGetQueuePosition();
            int end = start + ResizeContainer.QUEUE_INCREMENT;
            if (end > 0) {
                if (start < 0) {
                    start = 0;
                }
                for (int j = end - 1; j >= start; ) {
                    Entry o = (Entry) IntMapByDynamicHash.tableAt(src, j);
                    if (o == null) {
                        if (IntMapByDynamicHash.casTableAt(src, j, null, RESIZED)) {
                            j--;
                        }
                    } else if (o == RESIZED || o == RESIZING) {
                        resizeContainer.zeroOutQueuePosition();
                        return;
                    } else {
                        Entry e = o;
                        if (IntMapByDynamicHash.casTableAt(src, j, o, RESIZING)) {
                            while (e != null) {
                                this.unconditionalCopy(dest, e);
                                e = e.getNext();
                            }
                            IntMapByDynamicHash.setTableAt(src, j, RESIZED);
                            j--;
                        }
                    }
                }
            }
        }
    }

    /**
     * Copies an entry from the old table to the new table. This method is called during the resize
     * operation. It does not check if the entry already exists in the new table, so it should only
     * be called with entries that are not in the new table yet.
     *
     * @param dest        The new table to copy the entry to.
     * @param toCopyEntry The entry to copy.
     */
    private void unconditionalCopy(Entry[] dest, Entry toCopyEntry) {
        Entry[] currentArray = dest;
        while (true) {
            int length = currentArray.length;
            int index = this.hash(toCopyEntry.getKey(), length);
            Entry o = (Entry) IntMapByDynamicHash.tableAt(currentArray, index);
            if (o == RESIZED || o == RESIZING) {
                currentArray =
                    ((ResizeContainer) IntMapByDynamicHash.tableAt(currentArray,
                                                                   length - 1)).nextArray;
            } else {
                Entry newEntry;
                if (o == null) {
                    if (toCopyEntry.getNext() == null) {
                        newEntry = toCopyEntry; // no need to duplicate
                    } else {
                        newEntry = new Entry(toCopyEntry.getKey(), toCopyEntry.getValue());
                    }
                } else {
                    newEntry = new Entry(toCopyEntry.getKey(), toCopyEntry.getValue(), o);
                }
                if (IntMapByDynamicHash.casTableAt(currentArray, index, o, newEntry)) {
                    return;
                }
            }
        }
    }

    /**
     * The ResizeContainer class is used to hold the state of the resize operation.
     * It contains the new array to which entries are transferred, the number of threads
     * participating in the resize operation, and the position in the old array from which
     * entries are transferred.
     */
    private static final class ResizeContainer extends Entry {

        private static final int QUEUE_INCREMENT =
            Math.min(1 << 10,
                     Integer.highestOneBit(IntSet.CPUS) << 4);
        private final AtomicInteger resizers = new AtomicInteger(1);
        private final Entry[] nextArray;
        private final AtomicInteger queuePosition;

        private ResizeContainer(Entry[] nextArray, int oldSize) {
            super(NULL_VALUE, NULL_VALUE, (byte) 4);
            this.nextArray = nextArray;
            this.queuePosition = new AtomicInteger(oldSize);
        }

        public void incrementResizer() {
            this.resizers.incrementAndGet();
        }

        public void decrementResizerAndNotify() {
            int remaining = this.resizers.decrementAndGet();
            if (remaining == 0) {
                synchronized (this) {
                    this.notifyAll();
                }
            }
        }

        public int getQueuePosition() {
            return this.queuePosition.get();
        }

        public int subtractAndGetQueuePosition() {
            return this.queuePosition.addAndGet(-QUEUE_INCREMENT);
        }

        public void waitForAllResizers() {
            if (this.resizers.get() > 0) {
                for (int i = 0; i < 16; i++) {
                    if (this.resizers.get() == 0) {
                        break;
                    }
                }
                for (int i = 0; i < 16; i++) {
                    if (this.resizers.get() == 0) {
                        break;
                    }
                    Thread.yield();
                }
            }
            if (this.resizers.get() > 0) {
                synchronized (this) {
                    while (this.resizers.get() > 0) {
                        try {
                            this.wait();
                        } catch (InterruptedException e) {
                            // ignore
                        }
                    }
                }
            }
        }

        public boolean isNotDone() {
            return this.resizers.get() > 0;
        }

        public void zeroOutQueuePosition() {
            this.queuePosition.set(0);
        }
    }

    private static class Entry {

        final int key;
        volatile int value;
        volatile Entry next;

        /**
         * 0 NORMAL
         * 1 RESIZING
         * 2 RESIZED
         * 3 RESIZE_SENTINEL
         * 4 RESIZE_CONTAINER
         */
        final byte state;

        public Entry(int key, int value, byte state) {
            this.key = key;
            this.value = value;
            this.state = state;
        }

        public Entry(int key, int value) {
            this.key = key;
            this.value = value;
            this.next = null;
            this.state = 0;
        }

        public Entry(int key, int value, Entry next) {
            this.key = key;
            this.value = value;
            this.next = next;
            this.state = 0;
        }

        public int getKey() {
            return key;
        }

        public int getValue() {
            return value;
        }

        public Entry getNext() {
            return next;
        }

        @Override
        public String toString() {
            return this.key + "=" + this.value;
        }
    }

    /* ---------------- Iterator -------------- */

    private static final class IteratorState {

        private Entry[] currentTable;
        private int start;
        private int end;

        private IteratorState(Entry[] currentTable) {
            this.currentTable = currentTable;
            this.end = this.currentTable.length - 1;
        }

        private IteratorState(Entry[] currentTable, int start, int end) {
            this.currentTable = currentTable;
            this.start = start;
            this.end = end;
        }
    }

    /**
     * The HashIterator class is an abstract base class for iterators over the map.
     * It maintains the current state of the iteration, which includes the current table
     * being iterated over and the index of the next entry to be returned.
     * The findNext() method is used to advance the iterator to the next entry.
     */
    private abstract class HashIterator implements IntIterator {

        private List<IteratorState> todo;
        private IteratorState currentState;
        private Entry next;
        private int index;

        protected HashIterator() {
            this.currentState = new IteratorState(IntMapByDynamicHash.this.table);
            this.findNext();
        }

        /**
         * This method is used to advance the iterator to the next entry.
         * It iterates over the entries in the current table from the current index
         * until it finds a non-null entry. If it encounters a RESIZED or RESIZING entry,
         * it helps with the resize operation and continues the iteration in the new table.
         * If it reaches the end of the current table and there are still tables left to be
         * iterated over, it switches to the next table.
         */
        private void findNext() {
            while (this.index < this.currentState.end) {
                Entry o =
                    (Entry) IntMapByDynamicHash.tableAt(this.currentState.currentTable, this.index);
                if (o == RESIZED || o == RESIZING) {
                    Entry[] nextArray =
                        IntMapByDynamicHash.this.helpWithResizeWhileCurrentIndex(
                            this.currentState.currentTable, this.index);
                    int endResized = this.index + 1;
                    while (endResized < this.currentState.end) {
                        if (IntMapByDynamicHash.tableAt(this.currentState.currentTable,
                                                        endResized) != RESIZED) {
                            break;
                        }
                        endResized++;
                    }
                    if (this.todo == null) {
                        this.todo = new ArrayList<>(4);
                    }
                    if (endResized < this.currentState.end) {
                        this.todo.add(new IteratorState(
                            this.currentState.currentTable, endResized, this.currentState.end));
                    }
                    int powerTwoLength = this.currentState.currentTable.length - 1;
                    this.todo.add(new IteratorState(nextArray, this.index + powerTwoLength,
                                                    endResized + powerTwoLength));
                    this.currentState.currentTable = nextArray;
                    this.currentState.end = endResized;
                    this.currentState.start = this.index;
                } else if (o != null) {
                    this.next = o;
                    this.index++;
                    break;
                } else {
                    this.index++;
                }
            }
            if (this.next == null && this.index == this.currentState.end && this.todo != null &&
                !this.todo.isEmpty()) {
                this.currentState = this.todo.remove(this.todo.size() - 1);
                this.index = this.currentState.start;
                this.findNext();
            }
        }

        @Override
        public final boolean hasNext() {
            return this.next != null;
        }

        final Entry nextEntry() {
            Entry e = this.next;
            if (e == null) {
                throw new NoSuchElementException();
            }

            if ((this.next = e.getNext()) == null) {
                this.findNext();
            }
            return e;
        }
    }

    private final class ValueIterator extends HashIterator {
        @Override
        public int next() {
            return this.nextEntry().getValue();
        }
    }

    private final class KeyIterator extends HashIterator {
        @Override
        public int next() {
            return this.nextEntry().getKey();
        }
    }

    /* ---------------- Unsafe mechanics -------------- */
    private static final Unsafe UNSAFE = IntSet.UNSAFE;
    private static final long ENTRY_ARRAY_BASE;
    private static final int ENTRY_ARRAY_SHIFT;
    private static final long INT_ARRAY_BASE;
    private static final int INT_ARRAY_SHIFT;
    private static final long SIZE_OFFSET;

    static {
        try {
            Class<?> tableClass = Entry[].class;
            ENTRY_ARRAY_BASE = UNSAFE.arrayBaseOffset(tableClass);
            int objectArrayScale = UNSAFE.arrayIndexScale(tableClass);
            if ((objectArrayScale & (objectArrayScale - 1)) != 0) {
                throw new AssertionError("data type scale not a power of two");
            }
            ENTRY_ARRAY_SHIFT = 31 - Integer.numberOfLeadingZeros(objectArrayScale);

            Class<?> intArrayClass = int[].class;
            INT_ARRAY_BASE = UNSAFE.arrayBaseOffset(intArrayClass);
            int intArrayScale = UNSAFE.arrayIndexScale(intArrayClass);
            if ((intArrayScale & (intArrayScale - 1)) != 0) {
                throw new AssertionError("data type scale not a power of two");
            }
            INT_ARRAY_SHIFT = 31 - Integer.numberOfLeadingZeros(intArrayScale);

            Class<?> mapClass = IntMapByDynamicHash.class;
            SIZE_OFFSET = UNSAFE.objectFieldOffset(mapClass.getDeclaredField("size"));
        } catch (NoSuchFieldException | SecurityException e) {
            throw new AssertionError(e);
        }
    }
}<|MERGE_RESOLUTION|>--- conflicted
+++ resolved
@@ -100,19 +100,12 @@
         this.table = new Entry[cap + 1];
     }
 
-<<<<<<< HEAD
-    private static boolean casTableAt(Object[] array, int idx, Object e, Object v) {
-        return UNSAFE.compareAndSwapObject(
-            array,
-            ((long) idx << ENTRY_ARRAY_SHIFT) + ENTRY_ARRAY_BASE, e, v);
-=======
     /**
      * Default constructor for the IntMapByDynamicHash class.
      * Initializes the map with the default initial capacity.
      */
     public IntMapByDynamicHash() {
         this(DEFAULT_INITIAL_CAPACITY);
->>>>>>> b8ed0168
     }
 
     private static void setTableAt(Object[] array, int index, Object newValue) {
@@ -130,21 +123,10 @@
         return (n < 0) ? 1 : (n >= MAXIMUM_CAPACITY) ? MAXIMUM_CAPACITY : n + 1;
     }
 
-<<<<<<< HEAD
-    public IntMapByDynamicHash() {
-        this(DEFAULT_INITIAL_CAPACITY);
-=======
-    /**
-     * updated via atomic field updater
-     */
-    @SuppressWarnings("UnusedDeclaration")
-    private volatile int size;
-
     /* ---------------- Table element access -------------- */
     private static Object tableAt(Object[] array, int index) {
         return UNSAFE.getObjectVolatile(array,
                                         ((long) index << ENTRY_ARRAY_SHIFT) + ENTRY_ARRAY_BASE);
->>>>>>> b8ed0168
     }
 
     private static boolean casTableAt(Object[] array, int index, Object expected, Object newValue) {
@@ -632,7 +614,6 @@
                  this location to the new array. This means that the elements in the current
                  position have already been processed and do not need to be migrated again.
                  */
-                // TODO: use -ResizeContainer.QUEUE_INCREMENT directly?
                 j = (j & ~(ResizeContainer.QUEUE_INCREMENT - 1)) + ResizeContainer.QUEUE_INCREMENT;
                 /*
                  When there is only one thread for expansion, there is no concurrency issue
@@ -885,7 +866,6 @@
     /* ---------------- Iterator -------------- */
 
     private static final class IteratorState {
-
         private Entry[] currentTable;
         private int start;
         private int end;
