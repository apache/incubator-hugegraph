--- conflicted
+++ resolved
@@ -72,21 +72,12 @@
 
     private static final Logger LOG = Log.logger(AuthenticationFilter.class);
 
-<<<<<<< HEAD
     private static final Set<String> FIXED_WHITE_API_SET = ImmutableSet.of(
             "versions",
             "openapi.json"
     );
     // Remove auth/login API from white list
     private static final Set<String> FLEXIBLE_WHITE_API_LIST = ImmutableSet.of();
-=======
-    private static final List<String> WHITE_API_LIST = ImmutableList.of(
-            "graphs/*/auth/login",
-            "versions",
-            "openapi.json"
-    );
-    private static final AntPathMatcher MATCHER = new AntPathMatcher();
->>>>>>> c09982b0
 
     private static String whiteIpStatus;
 
@@ -326,17 +317,12 @@
 
     public static boolean isWhiteAPI(ContainerRequestContext context) {
         String path = context.getUriInfo().getPath();
-<<<<<<< HEAD
         if (FIXED_WHITE_API_SET.contains(path)) {
             return true;
         }
 
         for (String whiteApi : FLEXIBLE_WHITE_API_LIST) {
-            if (path.endsWith(whiteApi)) {
-=======
-        for (String whiteApi : WHITE_API_LIST) {
             if (MATCHER.match(whiteApi, path)) {
->>>>>>> c09982b0
                 return true;
             }
         }
