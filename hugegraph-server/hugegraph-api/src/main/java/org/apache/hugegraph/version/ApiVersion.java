/*
 * Licensed to the Apache Software Foundation (ASF) under one or more
 * contributor license agreements. See the NOTICE file distributed with this
 * work for additional information regarding copyright ownership. The ASF
 * licenses this file to You under the Apache License, Version 2.0 (the
 * "License"); you may not use this file except in compliance with the License.
 * You may obtain a copy of the License at
 *
 *     http://www.apache.org/licenses/LICENSE-2.0
 *
 * Unless required by applicable law or agreed to in writing, software
 * distributed under the License is distributed on an "AS IS" BASIS, WITHOUT
 * WARRANTIES OR CONDITIONS OF ANY KIND, either express or implied. See the
 * License for the specific language governing permissions and limitations
 * under the License.
 */

package org.apache.hugegraph.version;

import org.apache.hugegraph.util.VersionUtil;
import org.apache.hugegraph.util.VersionUtil.Version;

public final class ApiVersion {

    /*
     * API Version change log
     * <p>
     * version 0.2:
     * [0.2] HugeGraph-527: First add the version to the hugegraph module
     * [0.3] HugeGraph-525: Add versions check of components and api
     * [0.4] HugeGraph-162: Add schema builder to separate client and inner interface.
     * [0.5] HugeGraph-498: Support three kind of id strategy
     * <p>
     * version 0.3:
     * <p>
     * [0.6] HugeGraph-614: Add update api of VL/EL to support append and eliminate action
     * [0.7] HugeGraph-245: Add nullable-props for vertex label and edge label
     * [0.8] HugeGraph-396: Continue to improve variables implementation
     * [0.9] HugeGraph-894: Add vertex/edge update api to add property and remove property
     * [0.10] HugeGraph-919: Add condition query for vertex/edge list API
     * <p>
     * version 0.4:
     * [0.11] HugeGraph-938: Remove useless index-names field in VL/EL API
     * [0.12] HugeGraph-589: Add schema id for all schema element
     * [0.13] HugeGraph-956: Support customize string/number id strategy
     * <p>
     * version 0.5:
     * [0.14] HugeGraph-1085: Add enable_label_index to VL/EL
     * [0.15] HugeGraph-1105: Support paging for large amounts of records
     * [0.16] HugeGraph-944: Support rest shortest path, k-out, k-neighbor
     * [0.17] HugeGraph-944: Support rest shortest path, k-out, k-neighbor
     * [0.18] HugeGraph-81: Change argument "checkVertex" to "check_vertex"
     * <p>
     * version 0.6:
     * [0.19] HugeGraph-1195: Support eliminate userdata on schema
     * [0.20] HugeGraph-1210: Add paths api to find paths between two nodes
     * [0.21] HugeGraph-1197: Expose scan api for hugegraph-spark
     * [0.22] HugeGraph-1162: Support authentication and permission control
     * [0.23] HugeGraph-1176: Support degree and capacity for traverse api
     * [0.24] HugeGraph-1261: Add param offset for vertex/edge list API
     * [0.25] HugeGraph-1272: Support set/clear restore status of graph
     * [0.26] HugeGraph-1273: Add some monitoring counters to integrate with
     *        gremlin's monitoring framework
     * [0.27] HugeGraph-889: Use asynchronous mechanism to do schema deletion
     * <p>
     * version 0.8:
     * [0.28] Issue-153: Add task-cancel API
     * [0.29] Issue-39: Add rays and rings RESTful API
     * [0.30] Issue-32: Change index create API to return indexLabel and task id
     * [0.31] Issue-182: Support restore graph in restoring and merging mode
     * <p>
     * version 0.9:
     * [0.32] Issue-250: Keep depth and degree consistent for traverser api
     * [0.33] Issue-305: Implement customized paths and crosspoints RESTful API
     * [0.34] Issue-307: Let VertexAPI use simplified property serializer
     * [0.35] Issue-287: Support pagination when do index query
     * [0.36] Issue-360: Support paging for scan api
     * [0.37] Issue-391: Add skip_super_node for shortest path
     * [0.38] Issue-274: Add personal-rank and neighbor-rank RESTful API
     * <p>
     * version 0.10:
     * [0.39] Issue-522: Add profile RESTful API
     * [0.40] Issue-523: Add source_in_ring args for rings RESTful API
     * [0.41] Issue-493: Support batch updating properties by multiple strategy
     * [0.42] Issue-176: Let gremlin error response consistent with RESTful's
     * [0.43] Issue-270 & 398: support shard-index and vertex + sort-key prefix,
     *        and split range to rangeInt, rangeFloat, rangeLong and rangeDouble
     * [0.44] Issue-633: Support unique index
     * [0.45] Issue-673: Add 'OVERRIDE' update strategy
     * [0.46] Issue-618 & 694: Support UUID id type
     * [0.47] Issue-691: Support aggregate property
     * [0.48] Issue-686: Support get schema by names
     * <p>
     * version 0.11:
     * [0.49] Issue-670: Support fusiform similarity API
     * [0.50] Issue-746: Support userdata for index label
     * [0.51] Issue-929: Support 5 TP RESTful API
     * [0.52] Issue-781: Support range query for rest api like P.gt(18)
     * [0.53] Issue-985: Add grant permission API
     * [0.54] Issue-295: Support ttl for vertex and edge
     * [0.55] Issue-994: Support results count for kneighbor/kout/rings
     * [0.56] Issue-800: Show schema status in schema API
     * [0.57] Issue-1105: Allow not rebuild index when create index label
     * [0.58] Issue-1173: Supports customized kout/kneighbor,
     *        multi-node-shortest-path, jaccard-similar and template-paths
     * [0.59] Issue-1333: Support graph read mode for olap property
     * [0.60] Issue-1392: Support create and resume snapshot
     * [0.61] Issue-1433: Unify naming of degree for oltp algorithms
     * [0.62] Issue-1378: Add compact api for rocksdb/cassandra/hbase backend
     * [0.63] Issue-1500: Add user-login RESTful API
     * [0.64] Issue-1504: Add auth-project RESTful API
     * [0.65] Issue-1506: Support olap property key
     * [0.66] Issue-1567: Support get schema RESTful API
     * [0.67] Issue-1065: Support dynamically add/remove graph
     * [0.68] Issue-1763: Support adamic-adar & resource-allocation API
     * [0.69] Issue-1748: Support Cypher query RESTful API
<<<<<<< HEAD
     * [0.70] Issue-2242: Add edge-existence RESTful API
=======
     * [0.70] Issue-2242: Optimising adjacency edge queries
     * [0.71] PR-2286: Support Arthas API & Metric API prometheus format
>>>>>>> 197e8a00
     */

    /**
     * The second parameter of Version.of() is for IDE running without JAR
     */
<<<<<<< HEAD
    public static final Version VERSION = Version.of(ApiVersion.class, "0.70");
=======
    public static final Version VERSION = Version.of(ApiVersion.class, "0.71");
>>>>>>> 197e8a00

    public static void check() {
        // Check version of hugegraph-core. Firstly do check from version 0.3
        VersionUtil.check(CoreVersion.VERSION, "1.0", "1.6", CoreVersion.NAME);
    }
}<|MERGE_RESOLUTION|>--- conflicted
+++ resolved
@@ -114,22 +114,14 @@
      * [0.67] Issue-1065: Support dynamically add/remove graph
      * [0.68] Issue-1763: Support adamic-adar & resource-allocation API
      * [0.69] Issue-1748: Support Cypher query RESTful API
-<<<<<<< HEAD
-     * [0.70] Issue-2242: Add edge-existence RESTful API
-=======
-     * [0.70] Issue-2242: Optimising adjacency edge queries
+     * [0.70] PR-2242: Add edge-existence RESTful API
      * [0.71] PR-2286: Support Arthas API & Metric API prometheus format
->>>>>>> 197e8a00
      */
 
     /**
      * The second parameter of Version.of() is for IDE running without JAR
      */
-<<<<<<< HEAD
-    public static final Version VERSION = Version.of(ApiVersion.class, "0.70");
-=======
     public static final Version VERSION = Version.of(ApiVersion.class, "0.71");
->>>>>>> 197e8a00
 
     public static void check() {
         // Check version of hugegraph-core. Firstly do check from version 0.3
