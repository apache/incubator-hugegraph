--- conflicted
+++ resolved
@@ -44,12 +44,6 @@
                           "  \"command\": \"version\"\n" +
                           "}";
         RestClient arthasApiClient = new RestClient(ARTHAS_API_BASE_URL, false);
-<<<<<<< HEAD
-        Response r = arthasApiClient.post(ARTHAS_API_PATH, body);
-        String result = assertResponseStatus(200, r);
-        assertJsonContains(result, "state");
-        assertJsonContains(result, "body");
-=======
         Response execResponse = arthasApiClient.post(ARTHAS_API_PATH, execBody);
         String result = assertResponseStatus(200, execResponse);
         assertJsonContains(result, "state");
@@ -74,6 +68,5 @@
         String joinSessionResult = assertResponseStatus(200, joinSessionResponse);
         assertJsonContains(joinSessionResult, "message");
         assertJsonContains(joinSessionResult, "state");
->>>>>>> 506850ca
     }
 }