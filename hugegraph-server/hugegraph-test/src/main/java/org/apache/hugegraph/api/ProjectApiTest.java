/*
 * Licensed to the Apache Software Foundation (ASF) under one or more
 * contributor license agreements. See the NOTICE file distributed with this
 * work for additional information regarding copyright ownership. The ASF
 * licenses this file to You under the Apache License, Version 2.0 (the
 * "License"); you may not use this file except in compliance with the License.
 * You may obtain a copy of the License at
 *
 *     http://www.apache.org/licenses/LICENSE-2.0
 *
 * Unless required by applicable law or agreed to in writing, software
 * distributed under the License is distributed on an "AS IS" BASIS, WITHOUT
 * WARRANTIES OR CONDITIONS OF ANY KIND, either express or implied. See the
 * License for the specific language governing permissions and limitations
 * under the License.
 */

package org.apache.hugegraph.api;

import java.util.List;
import java.util.Map;

import org.apache.commons.lang.ArrayUtils;
import org.apache.commons.lang.StringUtils;
import org.apache.hugegraph.util.JsonUtil;
import org.junit.After;
import org.junit.Assert;
import org.junit.Test;

import com.google.common.collect.ImmutableMap;

import jakarta.ws.rs.client.Entity;
import jakarta.ws.rs.core.Response;

public class ProjectApiTest extends BaseApiTest {

    private static final String PATH = "graphs/hugegraph/auth/projects";

    @Override
    @After
    public void teardown() throws Exception {
        Response resp = client().get(PATH);
        String respBody = assertResponseStatus(200, resp);
        List<?> projects = readList(respBody, "projects", Map.class);
        for (Object project : projects) {
            @SuppressWarnings("unchecked")
            Map<String, Object> projectMap = ((Map<String, Object>) project);
            String projectId = (String) projectMap.get("id");
            // remove graphs from a project if needed
            List<?> projectGraphs = (List<?>) projectMap.get("project_graphs");
            if (projectGraphs != null && !projectGraphs.isEmpty()) {
<<<<<<< HEAD
                Map<String, Object> graphs = ImmutableMap.of("project_graphs",
                                                             projectGraphs);
=======
                Map<String, Object> graphs = ImmutableMap.of("project_graphs", projectGraphs);
>>>>>>> a7ad7ea1
                resp = client().target()
                               .path(PATH)
                               .path(projectId)
                               .queryParam("action", "remove_graph")
                               .request()
                               .put(Entity.json(JsonUtil.toJson(graphs)));
                assertResponseStatus(200, resp);
            }
            // delete project
            resp = client().target()
                           .path(PATH)
                           .path(projectId)
                           .request()
                           .delete();
            assertResponseStatus(204, resp);
        }
    }

    @Test
    public void testCreate() {
        String project = "{\"project_name\": \"test_project\"," +
                         "\"project_description\": " +
                         "\"this is a good project\"}";
        Response resp = client().post(PATH, project);
        String respBody = assertResponseStatus(201, resp);
        String projectName = assertJsonContains(respBody, "project_name");
        Assert.assertEquals("test_project", projectName);
        String projectDescription = assertJsonContains(respBody, "project_description");
        Assert.assertEquals("this is a good project", projectDescription);
        String projectTarget = assertJsonContains(respBody, "project_target");
        Assert.assertFalse(StringUtils.isEmpty(projectTarget));
        String projectAdminGroup = assertJsonContains(respBody, "project_admin_group");
        Assert.assertFalse(StringUtils.isEmpty(projectAdminGroup));
        String projectOpGroup = assertJsonContains(respBody, "project_op_group");
        Assert.assertFalse(StringUtils.isEmpty(projectOpGroup));
    }

    @Test
    public void testDelete() {
        String project = this.createProject("test_project1", "this is a good project");
        String projectId = assertJsonContains(project, "id");
        Response resp = client().target()
                                .path(PATH)
                                .path(projectId)
                                .request()
                                .delete();
        assertResponseStatus(204, resp);
    }

    @Test
    public void testGet() {
        String project = this.createProject("test_project", "this is a good project");
        String projectId = assertJsonContains(project, "id");
        String project2 = this.getProject(projectId);
        Assert.assertEquals(project, project2);
    }

    @Test
    public void testList() {
        createProject("test_project", null);
        createProject("test_project2", null);
        Response resp = client().get(PATH);
        String respBody = assertResponseStatus(200, resp);
        List<?> projects = readList(respBody, "projects", Map.class);
        Assert.assertNotNull(projects);
        Assert.assertEquals(2, projects.size());
    }

    @Test
    public void testUpdate() {
        String project = "{\"project_description\": \"update desc\"}";
        Response resp = client().target()
                                .path(PATH)
                                .path("no_exist_id")
                                .request()
                                .put(Entity.json(project));
        assertResponseStatus(400, resp);

        String projectId = assertJsonContains(createProject("test_project", "desc"), "id");
        resp = client().target()
                       .path(PATH)
                       .path(projectId)
                       .request()
                       .put(Entity.json(project));
        String respBody = assertResponseStatus(200, resp);
        String description = assertJsonContains(respBody, "project_description");
        Assert.assertEquals("update desc", description);
    }

    @Test
    public void testAddGraphs() {
        String project = createProject("project_test", null);
        String projectId = assertJsonContains(project, "id");
        String graphs = "{\"project_graphs\":[\"graph_test\", " +
                        "\"graph_test2\"]}";
        Response resp = client().target()
                                .path(PATH)
                                .path(projectId)
                                .queryParam("action", "add_graph")
                                .request()
                                .put(Entity.json(graphs));
        assertResponseStatus(200, resp);

        project = this.getProject(projectId);
        List<String> graphs1 = assertJsonContains(project, "project_graphs");
        Assert.assertEquals(2, graphs1.size());
        Assert.assertTrue(graphs1.contains("graph_test"));
        Assert.assertTrue(graphs1.contains("graph_test2"));
    }

    @Test
    public void testRemoveGraphs() {
        String projectId = this.createProjectAndAddGraph("project_test", "graph_test");
        String graphs = "{\"project_graphs\":[\"graph_test\"]}";
        Response resp = client().target()
                                .path(PATH)
                                .path(projectId)
                                .queryParam("action", "remove_graph")
                                .request()
                                .put(Entity.json(graphs));
        assertResponseStatus(200, resp);

        String project = this.getProject(projectId);
        Assert.assertFalse(project.contains("project_graphs"));

        this.addGraphsToProject(projectId, "graph_test1", "graph_test2");

        graphs = "{\"project_graphs\":[\"graph_test1\"]}";
        resp = client().target()
                       .path(PATH)
                       .path(projectId)
                       .queryParam("action", "remove_graph")
                       .request()
                       .put(Entity.json(graphs));
        assertResponseStatus(200, resp);

        project = this.getProject(projectId);
        List<String> graphs1 = assertJsonContains(project, "project_graphs");
        Assert.assertEquals(1, graphs1.size());
        Assert.assertTrue(graphs1.contains("graph_test2"));
    }

    private String createProject(String name, String desc) {
        String project = String.format("{\"project_name\": \"%s\"," +
                                       "\"project_description\": " +
                                       "\"%s\"}", name, desc);
        Response resp = client().post(PATH, project);
        String respBody = assertResponseStatus(201, resp);
        String projectName = assertJsonContains(respBody, "project_name");
        Assert.assertEquals(name, projectName);
        if (!StringUtils.isEmpty(desc)) {
            String description = assertJsonContains(respBody,
                                                    "project_description");
            Assert.assertEquals(desc, description);
        }
        Assert.assertFalse(StringUtils.isEmpty(
            assertJsonContains(respBody, "project_target")));
        Assert.assertFalse(StringUtils.isEmpty(
            assertJsonContains(respBody, "project_admin_group")));
        Assert.assertFalse(StringUtils.isEmpty(
            assertJsonContains(respBody, "project_op_group")));
        return respBody;
    }

    private String createProjectAndAddGraph(String projectName, String graph) {
        String projectId = assertJsonContains(createProject(projectName, null), "id");
        this.addGraphsToProject(projectId, graph);
        return projectId;
    }

    private void addGraphsToProject(String projectId, String... graphNames) {
        Assert.assertFalse(ArrayUtils.isEmpty(graphNames));
        StringBuilder graphNamesBuilder = new StringBuilder();
        for (int i = 0; i < graphNames.length - 1; i++) {
            graphNamesBuilder.append(String.format("\"%s\",", graphNames[i]));
        }
        graphNamesBuilder.append(String.format("\"%s\"", graphNames[graphNames.length - 1]));
        String graphs = String.format("{\"project_graphs\":[%s]}",
                                      graphNamesBuilder);
        Response resp = client().target()
                                .path(PATH)
                                .path(projectId)
                                .queryParam("action", "add_graph")
                                .request()
                                .put(Entity.json(graphs));
        assertResponseStatus(200, resp);
    }

    private String getProject(String projectId) {
        Response resp = client().target()
                                .path(PATH)
                                .path(projectId)
                                .request()
                                .get();
        return assertResponseStatus(200, resp);
    }
}<|MERGE_RESOLUTION|>--- conflicted
+++ resolved
@@ -49,12 +49,7 @@
             // remove graphs from a project if needed
             List<?> projectGraphs = (List<?>) projectMap.get("project_graphs");
             if (projectGraphs != null && !projectGraphs.isEmpty()) {
-<<<<<<< HEAD
-                Map<String, Object> graphs = ImmutableMap.of("project_graphs",
-                                                             projectGraphs);
-=======
                 Map<String, Object> graphs = ImmutableMap.of("project_graphs", projectGraphs);
->>>>>>> a7ad7ea1
                 resp = client().target()
                                .path(PATH)
                                .path(projectId)
