--- conflicted
+++ resolved
@@ -23,10 +23,10 @@
     <version>${revision}</version>
     <packaging>pom</packaging>
 
-    <name>${project.artifactId}</name>
+    <name>hugegraph</name>
     <url>https://github.com/apache/hugegraph</url>
     <description>
-        HugeGraph is a fast-speed and highly-scalable graph database.
+        hugegraph is a fast-speed, highly-scalable, transactional graph database developed by baidu
     </description>
 
     <parent>
@@ -89,17 +89,48 @@
     </prerequisites>
 
     <properties>
-        <revision>1.5.0</revision>
+        <revision>1.0.0</revision>
+        <project.build.sourceEncoding>UTF-8</project.build.sourceEncoding>
+        <top.level.dir>${project.basedir}/..</top.level.dir>
+        <release.name>hugegraph</release.name>
+        <final.name>apache-${release.name}-incubating-${project.version}</final.name>
+        <final.destfile>${top.level.dir}/${final.name}.tar.gz</final.destfile>
+        <compiler.source>1.8</compiler.source>
+        <compiler.target>1.8</compiler.target>
+        <slf4j.version>1.7.5</slf4j.version>
+        <log4j.version>1.2.17</log4j.version>
+        <log4j2.version>2.17.1</log4j2.version>
+        <junit.version>4.12</junit.version>
+        <tinkerpop.version>3.5.1</tinkerpop.version>
+        <commons.io.version>2.7</commons.io.version>
+        <guava.version>25.1-jre</guava.version>
+        <httpclient.version>4.5.13</httpclient.version>
+        <jersey.version>3.0.3</jersey.version>
+        <metrics.version>4.2.4</metrics.version>
+        <javassist.version>3.21.0-GA</javassist.version>
+        <shell-executable>bash</shell-executable>
+        <checkstyle.plugin.version>3.1.2</checkstyle.plugin.version>
+        <checkstyle.version>8.45</checkstyle.version>
+        <hugegraph-commons.version>1.0.0</hugegraph-commons.version>
+        <grpc.version>1.47.0</grpc.version>
+        <protobuf.version>3.21.7</protobuf.version>
+        <jmh.version>1.36</jmh.version>
     </properties>
 
     <modules>
-        <module>hugegraph-server</module>
-        <!--  TODO: uncomment when merge into pd and store-->
-<!--        <module>hugegraph-pd</module>-->
-<!--        <module>hugegraph-store</module>-->
+        <module>hugegraph-core</module>
+        <module>hugegraph-api</module>
+        <module>hugegraph-example</module>
+        <module>hugegraph-dist</module>
+        <module>hugegraph-test</module>
+        <module>hugegraph-cassandra</module>
+        <module>hugegraph-scylladb</module>
+        <module>hugegraph-rocksdb</module>
+        <module>hugegraph-mysql</module>
+        <module>hugegraph-palo</module>
+        <module>hugegraph-hbase</module>
+        <module>hugegraph-postgresql</module>
     </modules>
-<<<<<<< HEAD
-=======
 
     <dependencyManagement>
         <dependencies>
@@ -675,5 +706,4 @@
             </build>
         </profile>
     </profiles>
->>>>>>> d582a51c
 </project>