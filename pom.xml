--- conflicted
+++ resolved
@@ -93,13 +93,11 @@
     </properties>
 
     <modules>
-<<<<<<< HEAD
         <module>hugegraph-pd</module>
         <module>hugegraph-store</module>
-=======
->>>>>>> 0903e900
         <module>hugegraph-server</module>
     </modules>
+
     <profiles>
         <profile>
             <id>stage</id>
