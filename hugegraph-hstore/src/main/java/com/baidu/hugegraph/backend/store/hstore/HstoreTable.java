/*
 * Copyright 2017 HugeGraph Authors
 *
 * Licensed to the Apache Software Foundation (ASF) under one or more
 * contributor license agreements. See the NOTICE file distributed with this
 * work for additional information regarding copyright ownership. The ASF
 * licenses this file to You under the Apache License, Version 2.0 (the
 * "License"); you may not use this file except in compliance with the License.
 * You may obtain a copy of the License at
 *
 *     http://www.apache.org/licenses/LICENSE-2.0
 *
 * Unless required by applicable law or agreed to in writing, software
 * distributed under the License is distributed on an "AS IS" BASIS, WITHOUT
 * WARRANTIES OR CONDITIONS OF ANY KIND, either express or implied. See the
 * License for the specific language governing permissions and limitations
 * under the License.
 */

package com.baidu.hugegraph.backend.store.hstore;

import java.util.ArrayList;
import java.util.Collections;
import java.util.Iterator;
import java.util.List;
import java.util.function.BiFunction;
import java.util.function.Function;
import java.util.function.Supplier;

import com.baidu.hugegraph.backend.id.EdgeId;
import com.baidu.hugegraph.store.client.util.HgStoreClientConst;
import org.apache.commons.lang3.ArrayUtils;
import org.apache.commons.lang3.StringUtils;
import org.apache.commons.lang3.tuple.Pair;
import org.apache.tinkerpop.gremlin.util.iterator.IteratorUtils;
import org.slf4j.Logger;

import com.baidu.hugegraph.backend.id.Id;
import com.baidu.hugegraph.backend.page.PageState;
import com.baidu.hugegraph.backend.query.Aggregate;
import com.baidu.hugegraph.backend.query.Aggregate.AggregateFunc;
import com.baidu.hugegraph.backend.query.Condition.Relation;
import com.baidu.hugegraph.backend.query.ConditionQuery;
import com.baidu.hugegraph.backend.query.IdPrefixQuery;
import com.baidu.hugegraph.backend.query.IdRangeQuery;
import com.baidu.hugegraph.backend.query.Query;
import com.baidu.hugegraph.backend.serializer.BinaryBackendEntry;
import com.baidu.hugegraph.backend.serializer.BinaryEntryIterator;
import com.baidu.hugegraph.backend.store.BackendEntry;
import com.baidu.hugegraph.backend.store.BackendEntry.BackendColumn;
import com.baidu.hugegraph.backend.store.BackendEntry.BackendColumnIterator;
import com.baidu.hugegraph.backend.store.BackendEntry.BackendColumnIteratorWrapper;
import com.baidu.hugegraph.backend.store.BackendEntryIterator;
import com.baidu.hugegraph.backend.store.BackendTable;
import com.baidu.hugegraph.backend.store.Shard;
import com.baidu.hugegraph.backend.store.hstore.HstoreSessions.Countable;
import com.baidu.hugegraph.backend.store.hstore.HstoreSessions.Session;
import com.baidu.hugegraph.exception.NotSupportException;
import com.baidu.hugegraph.iterator.FlatMapperIterator;
import com.baidu.hugegraph.type.HugeType;
import com.baidu.hugegraph.util.E;
import com.baidu.hugegraph.util.Log;
import com.baidu.hugegraph.util.StringEncoding;

public class HstoreTable extends BackendTable<Session, BackendEntry> {

    private static final Logger LOG = Log.logger(HstoreStore.class);

    private final RocksDBShardSpliter shardSpliter;

    private String database;
    public HstoreTable(String database, String table) {
        super(String.format("%s+%s", database, table));
        this.database = database;
        this.shardSpliter = new RocksDBShardSpliter(this.table());
    }

    @Override
    protected void registerMetaHandlers() {
        this.registerMetaHandler("splits", (session, meta, args) -> {
            E.checkArgument(args.length == 1,
                            "The args count of %s must be 1", meta);
            long splitSize = (long) args[0];
            return this.shardSpliter.getSplits(session, splitSize);
        });
    }

    public String getDatabase() {
        return database;
    }


    @Override
    public void init(Session session) {
        // pass
    }

    @Override
    public void clear(Session session) {
        // pass
    }

    public boolean isOlap() {
        return false;
    }
    Function<BackendEntry,byte[]> ownerDelegate = (entry)->{
        if (entry == null) {
            return HgStoreClientConst.ALL_PARTITION_OWNER;
        }
        Id id = null;
        HugeType type = entry.type();
        if (type.isIndex()) {
            id = entry.id();
        } else {
            id = entry.originId();
        }
        return getOwnerId(id);
    };

    Function<Id,byte[]> ownerByIdDelegate = (id) -> getOwnerId(id);
    BiFunction<HugeType,Id,byte[]> ownerByQueryDelegate =
                                   (type,id) -> getOwnerId(type, id);
    Supplier<byte[]> ownerScanDelegate =
                     () -> HgStoreClientConst.ALL_PARTITION_OWNER;

    public Supplier<byte[]> getOwnerScanDelegate() {
        return ownerScanDelegate;
    }



    /**
     * 返回Id所属的点ID
     * @param id
     * @return
     */
    protected byte[] getOwnerId(Id id) {
        if ( id instanceof BinaryBackendEntry.BinaryId){
            id = ((BinaryBackendEntry.BinaryId)id).origin();
        }
        if (id!=null && id.edge()) {
            id = ((EdgeId) id).ownerVertexId();
        }
        return id != null ? id.asBytes() :
               HgStoreClientConst.ALL_PARTITION_OWNER;
    }
    /**
     * 返回Id所属的点ID
     * @param id
     * @return
     */
    protected byte[] getOwnerId(HugeType type,Id id) {
        if (type.equals(HugeType.VERTEX) || type.equals(HugeType.EDGE) ||
            type.equals(HugeType.EDGE_OUT) || type.equals(HugeType.EDGE_IN) ||
            type.equals(HugeType.COUNTER)) {
            return getOwnerId(id);
        } else{
            return  HgStoreClientConst.ALL_PARTITION_OWNER;
        }
    }

    @Override
    public void insert(Session session, BackendEntry entry) {
        assert !entry.columns().isEmpty();
        byte[] owner = ownerDelegate.apply(entry);
        for (BackendColumn col : entry.columns()) {
            assert entry.belongToMe(col) : entry;
            session.put(this.table(),owner, col.name, col.value);
        }
    }

    @Override
    public void delete(Session session, BackendEntry entry) {
        byte[] ownerKey = ownerDelegate.apply(entry);
        if (entry.columns().isEmpty()) {
            session.delete(this.table(),ownerKey, entry.id().asBytes());
        } else {
            for (BackendColumn col : entry.columns()) {
                assert entry.belongToMe(col) : entry;
                session.delete(this.table(),ownerKey, col.name);
            }
        }
    }

    @Override
    public void append(Session session, BackendEntry entry) {
        assert entry.columns().size() == 1;
        this.insert(session, entry);
    }

    @Override
    public void eliminate(Session session, BackendEntry entry) {
        assert entry.columns().size() == 1;
        this.delete(session, entry);
    }

    @Override
    public Number queryNumber(Session session, Query query) {
        Aggregate aggregate = query.aggregateNotNull();
        if (aggregate.func() != AggregateFunc.COUNT) {
            throw new NotSupportException(aggregate.toString());
        }

        assert aggregate.func() == AggregateFunc.COUNT;
        assert query.noLimit();
        Iterator<BackendColumn> results = this.queryBy(session, query);
        if (results instanceof Countable) {
            return ((Countable) results).count();
        }
        return IteratorUtils.count(results);
    }

    @Override
    public Iterator<BackendEntry> query(Session session, Query query) {
        if (query.limit() == 0L && !query.noLimit()) {
            LOG.debug("Return empty result(limit=0) for query {}", query);
            return Collections.emptyIterator();
        }
        return newEntryIterator(this.queryBy(session, query), query);
    }

    protected BackendColumnIterator queryBy(Session session, Query query) {
        // Query all
        if (query.empty()) {
            return this.queryAll(session, query);
        }

        // Query by prefix
        if (query instanceof IdPrefixQuery) {
            IdPrefixQuery pq = (IdPrefixQuery) query;
            return this.queryByPrefix(session, pq);
        }

        // Query by range
        if (query instanceof IdRangeQuery) {
            IdRangeQuery rq = (IdRangeQuery) query;
            return this.queryByRange(session, rq);
        }

        // Query by id
        if (query.conditions().isEmpty()) {
            assert !query.ids().isEmpty();
            // NOTE: this will lead to lazy create rocksdb iterator
            return new BackendColumnIteratorWrapper(new FlatMapperIterator<>(
                   query.ids().iterator(), id -> this.queryById(session, id)
            ));
        }

        // Query by condition (or condition + id)
        ConditionQuery cq = (ConditionQuery) query;
        return this.queryByCond(session, cq);
    }

    protected BackendColumnIterator queryAll(Session session, Query query) {
        byte[] begin;
        if (query.paging()) {
            PageState page = PageState.fromString(query.page());
            begin= page.position();
            byte[] ownerKey = this.getOwnerScanDelegate().get();
            if (!ArrayUtils.isEmpty(begin))
            return query instanceof ConditionQuery ?
                   session.scan(this.table(), ownerKey, ownerKey, begin,
                                null, Session.SCAN_ANY,
                                ((ConditionQuery) query).bytes()) :
                   session.scan(this.table(), ownerKey, ownerKey, begin,
                                null, Session.SCAN_ANY);
        }
        return query instanceof ConditionQuery ?
               session.scan(this.table(), ((ConditionQuery) query).bytes()) :
               session.scan(this.table());
    }

    protected BackendColumnIterator queryById(Session session, Id id) {
        // TODO: change to get() after vertex and schema don't use id prefix
        return session.scan(this.table(), this.ownerByIdDelegate.apply(id),
                            id.asBytes());
    }

    protected BackendColumnIterator getById(Session session, Id id) {
        byte[] value = session.get(this.table(),
                                   this.ownerByIdDelegate.apply(id),
                                   id.asBytes());
        if (value.length == 0) {
            return BackendColumnIterator.empty();
        }
        BackendColumn col = BackendColumn.of(id.asBytes(), value);
        return new BackendEntry.BackendColumnIteratorWrapper(col);
    }

    protected BackendColumnIterator queryByPrefix(Session session,
                                                  IdPrefixQuery query) {
        int type = query.inclusiveStart() ?
                   Session.SCAN_GTE_BEGIN : Session.SCAN_GT_BEGIN;
        type |= Session.SCAN_PREFIX_END;
        return session.scan(this.table(),
                            this.ownerByQueryDelegate.apply(query.resultType(),
                                                            query.start()),
                            this.ownerByQueryDelegate.apply(query.resultType(),
                                                            query.prefix()),
                            query.start().asBytes(),
                            query.prefix().asBytes(), type);
    }

    protected BackendColumnIterator queryByRange(Session session,
                                                 IdRangeQuery query) {
        byte[] start = query.start().asBytes();
        byte[] end = query.end() == null ? null : query.end().asBytes();
        int type = query.inclusiveStart() ?
                   Session.SCAN_GTE_BEGIN : Session.SCAN_GT_BEGIN;
        if (end != null) {
            type |= query.inclusiveEnd() ?
                    Session.SCAN_LTE_END : Session.SCAN_LT_END;
        }
        ConditionQuery cq = null;
        Query origin = query.originQuery();
        byte[] ownerStart = this.ownerByQueryDelegate.apply(query.resultType(),
                                                            query.start());
        byte[] ownerEnd = this.ownerByQueryDelegate.apply(query.resultType(),
                                                          query.end());
        if (origin != null && origin instanceof ConditionQuery &&
            (query.resultType().isEdge() || query.resultType().isVertex())) {
            cq = (ConditionQuery) query.originQuery();
            return session.scan(this.table(), ownerStart,
                                ownerEnd, start, end, type,cq.bytes());
        }
        return session.scan(this.table(), ownerStart,
                            ownerEnd, start, end, type);
    }

    protected BackendColumnIterator queryByCond(Session session,
                                                ConditionQuery query) {
        if (query.containsScanCondition()) {
            E.checkArgument(query.relations().size() == 1,
                            "Invalid scan with multi conditions: %s", query);
            Relation scan = query.relations().iterator().next();
            Shard shard = (Shard) scan.value();
            return this.queryByRange(session, shard, query);
        }
        // throw new NotSupportException("query: %s", query);
        return this.queryAll(session, query);
    }


    protected BackendColumnIterator queryByRange(Session session, Shard shard,
                                                 ConditionQuery query) {
        int type = Session.SCAN_GTE_BEGIN;
        type |= Session.SCAN_LT_END;
<<<<<<< HEAD
        return session.scan(this.table(),Integer.valueOf(shard.start()),
                            Integer.valueOf(shard.end()), type, query.bytes());
=======
        // TODO
        return session.scan(this.table(), Integer.parseInt(StringUtils
                                          .isEmpty(shard.start())? "0"
                                          : shard.start()),
                            Integer.parseInt(StringUtils.isEmpty(shard.end()) ?
                                             "0" : shard.end()),
                            type, query.bytes());
>>>>>>> d0946a70
    }

    protected static final BackendEntryIterator newEntryIterator(
                           BackendColumnIterator cols, Query query) {
        return new BinaryEntryIterator<>(cols, query, (entry, col) -> {
            if (entry == null || !entry.belongToMe(col)) {
                HugeType type = query.resultType();
                // NOTE: only support BinaryBackendEntry currently
                entry = new BinaryBackendEntry(type, col.name);
            }
            entry.columns(col);
            return entry;
        });
    }

    protected static final long sizeOfBackendEntry(BackendEntry entry) {
        return BinaryEntryIterator.sizeOfEntry(entry);
    }

    private static class RocksDBShardSpliter extends ShardSpliter<Session> {

        private static final String MEM_SIZE = "rocksdb.size-all-mem-tables";
        private static final String SST_SIZE = "rocksdb.total-sst-files-size";

        private static final String NUM_KEYS = "rocksdb.estimate-num-keys";

        public RocksDBShardSpliter(String table) {
            super(table);
        }

        @Override
        public List<Shard> getSplits(Session session, long splitSize) {
            E.checkArgument(splitSize >= MIN_SHARD_SIZE,
                            "The split-size must be >= %s bytes, but got %s",
                            MIN_SHARD_SIZE, splitSize);

            Pair<byte[], byte[]> keyRange = session.keyRange(this.table());
            if (keyRange == null || keyRange.getRight() == null) {
                return super.getSplits(session, splitSize);
            }

            long size = this.estimateDataSize(session);
            if (size <= 0) {
                size = this.estimateNumKeys(session) * ESTIMATE_BYTES_PER_KV;
            }

            double count = Math.ceil(size / (double) splitSize);
            if (count <= 0) {
                count = 1;
            }

            Range range = new Range(keyRange.getLeft(),
                                    Range.increase(keyRange.getRight()));
            List<Shard> splits = new ArrayList<>((int) count);
            splits.addAll(range.splitEven((int) count));
            return splits;
        }

        @Override
        public long estimateDataSize(Session session) {
            return 1L;
        }

        @Override
        public long estimateNumKeys(Session session) {
            return 1L;
        }

        @Override
        public byte[] position(String position) {
            if (END.equals(position)) {
                return null;
            }
            return StringEncoding.decodeBase64(position);
        }
    }
}<|MERGE_RESOLUTION|>--- conflicted
+++ resolved
@@ -345,10 +345,6 @@
                                                  ConditionQuery query) {
         int type = Session.SCAN_GTE_BEGIN;
         type |= Session.SCAN_LT_END;
-<<<<<<< HEAD
-        return session.scan(this.table(),Integer.valueOf(shard.start()),
-                            Integer.valueOf(shard.end()), type, query.bytes());
-=======
         // TODO
         return session.scan(this.table(), Integer.parseInt(StringUtils
                                           .isEmpty(shard.start())? "0"
@@ -356,7 +352,6 @@
                             Integer.parseInt(StringUtils.isEmpty(shard.end()) ?
                                              "0" : shard.end()),
                             type, query.bytes());
->>>>>>> d0946a70
     }
 
     protected static final BackendEntryIterator newEntryIterator(
