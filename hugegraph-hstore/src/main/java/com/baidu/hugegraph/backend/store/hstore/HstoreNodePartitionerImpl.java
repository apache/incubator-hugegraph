--- conflicted
+++ resolved
@@ -74,11 +74,7 @@
                          int startKey, int endKey) {
         try {
             Metapb.Partition partition = null;
-<<<<<<< HEAD
-            while (partition == null || partition.getEndKey() <= endKey){
-=======
             while (partition == null || partition.getEndKey() < endKey){
->>>>>>> d0946a70
                 HgPair<Metapb.Partition, Metapb.Shard> partShard =
                         pdClient.getPartitionByCode(graphName, startKey);
                 if (partShard != null){
