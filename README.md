--- conflicted
+++ resolved
@@ -26,11 +26,7 @@
 - Compliant to [Apache TinkerPop 3](https://tinkerpop.apache.org/), supports [Gremlin](https://tinkerpop.apache.org/gremlin.html) & [Cypher](https://en.wikipedia.org/wiki/Cypher) language
 - Schema Metadata Management, including VertexLabel, EdgeLabel, PropertyKey and IndexLabel
 - Multi-type Indexes, supporting exact query, range query and complex conditions combination query
-<<<<<<< HEAD
-- Plug-in Backend Store Driver Framework, support `RocksDB`/`HStore`, `HBase` now and easy to add another backend store driver if needed
-=======
 - Plug-in Backend Store Framework, mainly support `RocksDB`/`HStore` + `HBase` for now and you could choose other backends in the [legacy version](https://hugegraph.apache.org/docs/download/download/) ≤ `1.5.0` (like `MySQL/PG`/`Cassandra` ...)
->>>>>>> a92f1468
 - Integration with `Flink/Spark/HDFS`, and friendly to connect other big data platforms
 - Complete graph ecosystem (including both in/out-memory `Graph Computing` + `Graph Visualization & Tools` + `Graph Learning & AI`, see [here](#3-build-from-source))
 
