--- conflicted
+++ resolved
@@ -70,7 +70,6 @@
 
 Note: It's recommended to use [GitHub Desktop](https://desktop.github.com/) to greatly simplify the PR and commit process.
 
-<<<<<<< HEAD
 Thank you to all the people who already contributed to HugeGraph!
 
 <div align="left"> 
@@ -78,9 +77,6 @@
  <img src="https://contrib.rocks/image?repo=apache/hugegraph" alt="QR png" width="300"/>
  </a>
 </div>
-
-=======
->>>>>>> 8176b6ae
 
 ## 🌹 Thanks
 
@@ -99,4 +95,3 @@
  - WeChat public account: Apache HugeGraph, welcome to scan this QR code to follow us.
 
  <img src="https://github.com/apache/incubator-hugegraph-doc/blob/master/assets/images/wechat.png?raw=true" alt="QR png" width="300"/>
- 