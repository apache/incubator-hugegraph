--- conflicted
+++ resolved
@@ -89,14 +89,11 @@
     - '**/META-INF/MANIFEST.MF'
     - '.repository/**'
     - '**/.flattened-pom.xml'
-<<<<<<< HEAD
     - 'hugegraph-core/src/main/java/org/apache/hugegraph/backend/id/SnowflakeIdGenerator.java'
-=======
     - '**/optimize/HugeScriptTraversal.java'
     - '**/type/Nameable.java'
     - '**/define/Cardinality.java'
     - '**/util/StringEncoding.java'
->>>>>>> eed61033
   comment: on-failure # on what condition license-eye will comment on the pull request, `on-failure`, `always`, `never`.
 
   # license-location-threshold specifies the index threshold where the license header can be located,
