#
# Licensed to the Apache Software Foundation (ASF) under one or more
# contributor license agreements.  See the NOTICE file distributed with
# this work for additional information regarding copyright ownership.
# The ASF licenses this file to You under the Apache License, Version 2.0
# (the "License"); you may not use this file except in compliance with
# the License.  You may obtain a copy of the License at
#
#     http://www.apache.org/licenses/LICENSE-2.0
#
# Unless required by applicable law or agreed to in writing, software
# distributed under the License is distributed on an "AS IS" BASIS,
# WITHOUT WARRANTIES OR CONDITIONS OF ANY KIND, either express or implied.
# See the License for the specific language governing permissions and
# limitations under the License.
#

github:
  features:
    # Enable issue management
    issues: true
    # Enable wiki for documentation
    wiki: true
    # Enable projects for project management boards
    projects: true
  description: A graph database that supports more than 100+ billion data, high performance and scalability (Include OLTP Engine & REST-API & Backends)
  homepage: https://hugegraph.apache.org
  del_branch_on_merge: true
  #labels:
  enabled_merge_buttons:
<<<<<<< HEAD
=======
     # TODO: disable it after common merged
>>>>>>> a038d234
    merge:  true
    rebase: true
    squash: true
  protected_branches:
    master:
      required_status_checks:
        # strict means "Require PR to be up-to-date before merging". (enable when branch unstable)
        strict: false
        # contexts are the names of checks that must pass (now only enable the basic check)
        contexts:
          - Analyze (java)
          - CodeQL
          - check-license
          - build (memory, 11)
      required_pull_request_reviews:
        dismiss_stale_reviews: true
        require_code_owner_reviews: false
        required_approving_review_count: 2

# refer https://cwiki.apache.org/confluence/display/INFRA/Git+-+.asf.yaml+features#Git.asf.yamlfeatures-Notificationsettingsforrepositories
notifications:
  # use https://selfserve.apache.org to manage it
  pullrequests_status: issues@hugegraph.apache.org
  pullrequests_comment: issues@hugegraph.apache.org
  pullrequests_bot_dependabot: issues@hugegraph.apache.org
  issues: issues@hugegraph.apache.org
  issues_status: dev@hugegraph.apache.org
  issues_comment: issues@hugegraph.apache.org
  discussions: dev@hugegraph.apache.org<|MERGE_RESOLUTION|>--- conflicted
+++ resolved
@@ -28,10 +28,7 @@
   del_branch_on_merge: true
   #labels:
   enabled_merge_buttons:
-<<<<<<< HEAD
-=======
-     # TODO: disable it after common merged
->>>>>>> a038d234
+     # TODO: disable it after commons merged
     merge:  true
     rebase: true
     squash: true
