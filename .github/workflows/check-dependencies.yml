name: "3rd-party"

on:
  push:
    branches:
      - /^release-.*$/
  pull_request:
  
permissions:
  contents: read

jobs:
  dependency-check:
    runs-on: ubuntu-latest
    env:
      USE_STAGE: 'true' # Whether to include the stage repository.
      SCRIPT_DEPENDENCY: hugegraph-server/hugegraph-dist/scripts/dependency
    steps:
      - name: Checkout source
        uses: actions/checkout@v3
      - name: Set up JDK 11
        uses: actions/setup-java@v3
        with:
          java-version: '11'
          distribution: 'adopt'
<<<<<<< HEAD
      - name: Use staged maven repo
=======

      - name: use staged maven repo settings
>>>>>>> ed493f30
        if: ${{ env.USE_STAGE == 'true' }}
        run: |
          cp $HOME/.m2/settings.xml /tmp/settings.xml
          mv -vf .github/configs/settings.xml $HOME/.m2/settings.xml
<<<<<<< HEAD
=======

>>>>>>> ed493f30
      - name: mvn install
        run: |
          mvn install -DskipTests=true -ntp
      - name: generate current dependencies
        run: |
          bash $SCRIPT_DEPENDENCY/regenerate_known_dependencies.sh current-dependencies.txt
      - name: check third dependencies
        run: |
          bash $SCRIPT_DEPENDENCY/check_dependencies.sh

  dependency-review:
    runs-on: ubuntu-latest
    steps:
      - name: 'Checkout Repository'
        uses: actions/checkout@v3
      - name: 'Dependency Review'
        uses: actions/dependency-review-action@v3
        # Refer: https://github.com/actions/dependency-review-action
        with:
          fail-on-severity: low
          # Action will fail if dependencies don't match the list
          #allow-licenses: Apache-2.0, MIT
          #deny-licenses: GPL-3.0, AGPL-1.0, AGPL-3.0, LGPL-2.0, CC-BY-3.0<|MERGE_RESOLUTION|>--- conflicted
+++ resolved
@@ -23,20 +23,13 @@
         with:
           java-version: '11'
           distribution: 'adopt'
-<<<<<<< HEAD
-      - name: Use staged maven repo
-=======
 
       - name: use staged maven repo settings
->>>>>>> ed493f30
         if: ${{ env.USE_STAGE == 'true' }}
         run: |
           cp $HOME/.m2/settings.xml /tmp/settings.xml
           mv -vf .github/configs/settings.xml $HOME/.m2/settings.xml
-<<<<<<< HEAD
-=======
 
->>>>>>> ed493f30
       - name: mvn install
         run: |
           mvn install -DskipTests=true -ntp
