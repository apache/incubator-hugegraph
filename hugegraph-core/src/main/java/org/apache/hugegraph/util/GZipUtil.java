--- conflicted
+++ resolved
@@ -26,13 +26,6 @@
 import org.apache.hugegraph.backend.BackendException;
 import org.apache.hugegraph.backend.serializer.BytesBuffer;
 
-<<<<<<< HEAD
-/**
- * TODO: ensure the refer is valid & clear
- * Reference from https://dzone.com/articles/how-compress-and-uncompress
- */
-=======
->>>>>>> eed61033
 public final class GZipUtil {
 
     private static final int BUF_SIZE = (int) (4 * Bytes.KB);
