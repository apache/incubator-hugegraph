--- conflicted
+++ resolved
@@ -32,12 +32,7 @@
 import com.google.common.collect.ImmutableList;
 
 /**
-<<<<<<< HEAD
- * TODO: ensure the refer is valid & clear
- * Reference from https://my.oschina.net/apdplat/blog/412921
-=======
  * Reference from https://github.com/NLPchina/ansj_seg/wiki
->>>>>>> eed61033
  */
 public class AnsjAnalyzer implements Analyzer {
 
