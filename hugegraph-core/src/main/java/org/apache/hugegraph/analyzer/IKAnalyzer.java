/*
 * Licensed to the Apache Software Foundation (ASF) under one or more
 * contributor license agreements. See the NOTICE file distributed with this
 * work for additional information regarding copyright ownership. The ASF
 * licenses this file to You under the Apache License, Version 2.0 (the
 * "License"); you may not use this file except in compliance with the License.
 * You may obtain a copy of the License at
 *
 *     http://www.apache.org/licenses/LICENSE-2.0
 *
 * Unless required by applicable law or agreed to in writing, software
 * distributed under the License is distributed on an "AS IS" BASIS, WITHOUT
 * WARRANTIES OR CONDITIONS OF ANY KIND, either express or implied. See the
 * License for the specific language governing permissions and limitations
 * under the License.
 */

package org.apache.hugegraph.analyzer;

import java.io.StringReader;
import java.util.List;
import java.util.Set;

import org.apache.hugegraph.HugeException;
import org.wltea.analyzer.core.IKSegmenter;
import org.wltea.analyzer.core.Lexeme;

import org.apache.hugegraph.config.ConfigException;
import org.apache.hugegraph.util.InsertionOrderUtil;
import com.google.common.collect.ImmutableList;

/**
<<<<<<< HEAD
 * TODO: ensure the refer is valid & clear
 * Reference from https://my.oschina.net/apdplat/blog/412921
=======
 * Reference from https://github.com/yyn0210/IKAnalyzer
>>>>>>> eed61033
 */
public class IKAnalyzer implements Analyzer {

    public static final List<String> SUPPORT_MODES = ImmutableList.of(
            "smart",
            "max_word"
    );

    private final boolean smartSegMode;

    public IKAnalyzer(String mode) {
        if (!SUPPORT_MODES.contains(mode)) {
            throw new ConfigException(
                      "Unsupported segment mode '%s' for ikanalyzer, " +
                      "the available values are %s", mode, SUPPORT_MODES);
        }
        this.smartSegMode = SUPPORT_MODES.get(0).equals(mode);
    }

    @Override
    public Set<String> segment(String text) {
        Set<String> result = InsertionOrderUtil.newSet();
        IKSegmenter ik = new IKSegmenter(new StringReader(text),
                                         this.smartSegMode);
        try {
            Lexeme word;
            while ((word = ik.next()) != null) {
                result.add(word.getLexemeText());
            }
        } catch (Exception e) {
            throw new HugeException("IKAnalyzer segment text '%s' failed",
                                    e, text);
        }
        return result;
    }
}<|MERGE_RESOLUTION|>--- conflicted
+++ resolved
@@ -30,12 +30,7 @@
 import com.google.common.collect.ImmutableList;
 
 /**
-<<<<<<< HEAD
- * TODO: ensure the refer is valid & clear
- * Reference from https://my.oschina.net/apdplat/blog/412921
-=======
  * Reference from https://github.com/yyn0210/IKAnalyzer
->>>>>>> eed61033
  */
 public class IKAnalyzer implements Analyzer {
 
