/*
 * Licensed to the Apache Software Foundation (ASF) under one or more
 * contributor license agreements. See the NOTICE file distributed with this
 * work for additional information regarding copyright ownership. The ASF
 * licenses this file to You under the Apache License, Version 2.0 (the
 * "License"); you may not use this file except in compliance with the License.
 * You may obtain a copy of the License at
 *
 *     http://www.apache.org/licenses/LICENSE-2.0
 *
 * Unless required by applicable law or agreed to in writing, software
 * distributed under the License is distributed on an "AS IS" BASIS, WITHOUT
 * WARRANTIES OR CONDITIONS OF ANY KIND, either express or implied. See the
 * License for the specific language governing permissions and limitations
 * under the License.
 */

package org.apache.hugegraph.analyzer;

import java.io.StringReader;
import java.util.List;
import java.util.Set;

import org.apache.hugegraph.HugeException;
import org.apache.hugegraph.config.ConfigException;
import org.apache.hugegraph.util.InsertionOrderUtil;
import com.chenlb.mmseg4j.ComplexSeg;
import com.chenlb.mmseg4j.Dictionary;
import com.chenlb.mmseg4j.MMSeg;
import com.chenlb.mmseg4j.MaxWordSeg;
import com.chenlb.mmseg4j.Seg;
import com.chenlb.mmseg4j.SimpleSeg;
import com.chenlb.mmseg4j.Word;
import com.google.common.collect.ImmutableList;

/**
<<<<<<< HEAD
 * TODO: ensure the refer is valid & clear
 * Reference from https://my.oschina.net/apdplat/blog/412921
=======
 * Reference from https://github.com/chenlb/mmseg4j-core
>>>>>>> eed61033
 */
public class MMSeg4JAnalyzer implements Analyzer {

    public static final List<String> SUPPORT_MODES = ImmutableList.of(
            "Simple",
            "Complex",
            "MaxWord"
    );

    private static final Dictionary DIC = Dictionary.getInstance();

    private final Seg seg;

    public MMSeg4JAnalyzer(String mode) {
        if (!SUPPORT_MODES.contains(mode)) {
            throw new ConfigException(
                      "Unsupported segment mode '%s' for mmseg4j analyzer, " +
                      "the available values are %s", mode, SUPPORT_MODES);
        }
        int index = SUPPORT_MODES.indexOf(mode);
        switch (index) {
            case 0:
                this.seg = new SimpleSeg(DIC);
                break;
            case 1:
                this.seg = new ComplexSeg(DIC);
                break;
            case 2:
                this.seg = new MaxWordSeg(DIC);
                break;
            default:
                throw new AssertionError(String.format(
                          "Unsupported segment mode '%s'", mode));
        }
    }

    @Override
    public Set<String> segment(String text) {
        Set<String> result = InsertionOrderUtil.newSet();
        MMSeg mmSeg = new MMSeg(new StringReader(text), this.seg);
        try {
            Word word;
            while ((word = mmSeg.next()) != null) {
                result.add(word.getString());
            }
        } catch (Exception e) {
            throw new HugeException("MMSeg4j segment text '%s' failed",
                                    e, text);
        }
        return result;
    }
}<|MERGE_RESOLUTION|>--- conflicted
+++ resolved
@@ -34,12 +34,7 @@
 import com.google.common.collect.ImmutableList;
 
 /**
-<<<<<<< HEAD
- * TODO: ensure the refer is valid & clear
- * Reference from https://my.oschina.net/apdplat/blog/412921
-=======
  * Reference from https://github.com/chenlb/mmseg4j-core
->>>>>>> eed61033
  */
 public class MMSeg4JAnalyzer implements Analyzer {
 
