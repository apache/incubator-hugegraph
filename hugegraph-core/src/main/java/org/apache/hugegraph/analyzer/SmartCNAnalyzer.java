/*
 * Licensed to the Apache Software Foundation (ASF) under one or more
 * contributor license agreements. See the NOTICE file distributed with this
 * work for additional information regarding copyright ownership. The ASF
 * licenses this file to You under the Apache License, Version 2.0 (the
 * "License"); you may not use this file except in compliance with the License.
 * You may obtain a copy of the License at
 *
 *     http://www.apache.org/licenses/LICENSE-2.0
 *
 * Unless required by applicable law or agreed to in writing, software
 * distributed under the License is distributed on an "AS IS" BASIS, WITHOUT
 * WARRANTIES OR CONDITIONS OF ANY KIND, either express or implied. See the
 * License for the specific language governing permissions and limitations
 * under the License.
 */

package org.apache.hugegraph.analyzer;

import java.io.Reader;
import java.io.StringReader;
import java.util.Set;

import org.apache.hugegraph.HugeException;
import org.apache.lucene.analysis.TokenStream;
import org.apache.lucene.analysis.cn.smart.SmartChineseAnalyzer;
import org.apache.lucene.analysis.tokenattributes.CharTermAttribute;

import org.apache.hugegraph.util.InsertionOrderUtil;

/**
<<<<<<< HEAD
 * TODO: ensure the refer is valid & clear
 * Reference from https://my.oschina.net/apdplat/blog/412921
=======
 * Reference from https://lucene.apache.org/core/8_11_2/analyzers-smartcn/index.html
>>>>>>> eed61033
 */
public class SmartCNAnalyzer implements Analyzer {

    private static final SmartChineseAnalyzer ANALYZER =
                                              new SmartChineseAnalyzer();

    public SmartCNAnalyzer(String mode) {
        // pass
    }

    @Override
    public Set<String> segment(String text) {
        Set<String> result = InsertionOrderUtil.newSet();
        Reader reader = new StringReader(text);
        try (TokenStream tokenStream = ANALYZER.tokenStream("text", reader)) {
            tokenStream.reset();
            CharTermAttribute term;
            while (tokenStream.incrementToken()) {
                term = tokenStream.getAttribute(CharTermAttribute.class);
                result.add(term.toString());
            }
        } catch (Exception e) {
            throw new HugeException("SmartCN segment text '%s' failed",
                                    e, text);
        }
        return result;
    }
}<|MERGE_RESOLUTION|>--- conflicted
+++ resolved
@@ -29,12 +29,7 @@
 import org.apache.hugegraph.util.InsertionOrderUtil;
 
 /**
-<<<<<<< HEAD
- * TODO: ensure the refer is valid & clear
- * Reference from https://my.oschina.net/apdplat/blog/412921
-=======
  * Reference from https://lucene.apache.org/core/8_11_2/analyzers-smartcn/index.html
->>>>>>> eed61033
  */
 public class SmartCNAnalyzer implements Analyzer {
 
