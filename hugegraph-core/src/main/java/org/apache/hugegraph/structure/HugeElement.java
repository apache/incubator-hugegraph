/*
 * Licensed to the Apache Software Foundation (ASF) under one or more
 * contributor license agreements. See the NOTICE file distributed with this
 * work for additional information regarding copyright ownership. The ASF
 * licenses this file to You under the Apache License, Version 2.0 (the
 * "License"); you may not use this file except in compliance with the License.
 * You may obtain a copy of the License at
 *
 *     http://www.apache.org/licenses/LICENSE-2.0
 *
 * Unless required by applicable law or agreed to in writing, software
 * distributed under the License is distributed on an "AS IS" BASIS, WITHOUT
 * WARRANTIES OR CONDITIONS OF ANY KIND, either express or implied. See the
 * License for the specific language governing permissions and limitations
 * under the License.
 */

package org.apache.hugegraph.structure;

import java.util.ArrayList;
import java.util.Collection;
import java.util.Date;
import java.util.HashSet;
import java.util.List;
import java.util.Map;
import java.util.Set;
import java.util.UUID;
import java.util.function.Supplier;

import org.apache.hugegraph.HugeGraph;
import org.apache.hugegraph.backend.id.EdgeId;
import org.apache.hugegraph.backend.id.Id;
import org.apache.hugegraph.backend.id.IdGenerator;
import org.apache.hugegraph.backend.serializer.BytesBuffer;
import org.apache.hugegraph.backend.tx.GraphTransaction;
import org.apache.hugegraph.perf.PerfUtil.Watched;
import org.apache.hugegraph.schema.PropertyKey;
import org.apache.hugegraph.schema.SchemaLabel;
import org.apache.hugegraph.schema.VertexLabel;
import org.apache.hugegraph.type.HugeType;
import org.apache.hugegraph.type.Idfiable;
import org.apache.hugegraph.type.define.Cardinality;
import org.apache.hugegraph.type.define.HugeKeys;
import org.apache.hugegraph.util.CollectionUtil;
import org.apache.hugegraph.util.E;
import org.apache.hugegraph.util.InsertionOrderUtil;
import org.apache.hugegraph.util.collection.CollectionFactory;
import org.apache.tinkerpop.gremlin.structure.Element;
import org.apache.tinkerpop.gremlin.structure.Property;
import org.apache.tinkerpop.gremlin.structure.T;
import org.apache.tinkerpop.gremlin.structure.util.ElementHelper;
import org.eclipse.collections.api.iterator.IntIterator;
import org.eclipse.collections.api.map.primitive.MutableIntObjectMap;

public abstract class HugeElement implements Element, GraphType, Idfiable {

    private static final MutableIntObjectMap<HugeProperty<?>> EMPTY_MAP =
                         CollectionFactory.newIntObjectMap();
    private static final int MAX_PROPERTIES = BytesBuffer.UINT16_MAX;

    private final HugeGraph graph;
    private MutableIntObjectMap<HugeProperty<?>> properties;
    // TODO: move into properties to keep small object
    private long expiredTime;

    private boolean removed;
    private boolean fresh;
    private boolean propLoaded;
    private boolean defaultValueUpdated;

    public HugeElement(final HugeGraph graph) {
        E.checkArgument(graph != null, "HugeElement graph can't be null");
        this.graph = graph;
        this.properties = EMPTY_MAP;
        this.expiredTime = 0L;
        this.removed = false;
        this.fresh = false;
        this.propLoaded = true;
        this.defaultValueUpdated = false;
    }

    public abstract SchemaLabel schemaLabel();

    protected abstract GraphTransaction tx();

    protected abstract <V> HugeProperty<V> newProperty(PropertyKey pk, V val);

    protected abstract <V> void onUpdateProperty(Cardinality cardinality,
                                                 HugeProperty<V> prop);

    protected abstract boolean ensureFilledProperties(boolean throwIfNotExist);

    protected void updateToDefaultValueIfNone() {
        if (this.fresh() || this.defaultValueUpdated) {
            return;
        }
        this.defaultValueUpdated = true;
        // Set default value if needed
        for (Id pkeyId : this.schemaLabel().properties()) {
            if (this.properties.containsKey(intFromId(pkeyId))) {
                continue;
            }
            PropertyKey pkey = this.graph().propertyKey(pkeyId);
            Object value = pkey.defaultValue();
            if (value != null) {
                this.setProperty(this.newProperty(pkey, value));
            }
        }
        this.defaultValueUpdated = true;
    }

    @Override
    public HugeGraph graph() {
        return this.graph;
    }

    protected void removed(boolean removed) {
        this.removed = removed;
    }

    public boolean removed() {
        return this.removed;
    }

    protected void fresh(boolean fresh) {
        this.fresh = fresh;
    }

    public boolean fresh() {
        return this.fresh;
    }

    public boolean isPropLoaded() {
        return this.propLoaded;
    }

    protected void propLoaded() {
        this.propLoaded = true;
    }

    public void propNotLoaded() {
        this.propLoaded = false;
    }

    public void forceLoad() {
        this.ensureFilledProperties(false);
    }

    public void committed() {
        this.fresh = false;
        // Set expired time
        this.setExpiredTimeIfNeeded();
    }

    public void setExpiredTimeIfNeeded() {
        SchemaLabel label = this.schemaLabel();
        if (label.ttl() == 0L) {
            return;
        }
        long now = this.graph.now();
        if (SchemaLabel.NONE_ID.equals(label.ttlStartTime())) {
            this.expiredTime(now + label.ttl());
            return;
        }
        Date date = this.getPropertyValue(label.ttlStartTime());
        if (date == null) {
            this.expiredTime(now + label.ttl());
            return;
        }
        long expired = date.getTime() + label.ttl();
        E.checkArgument(expired > now,
                        "The expired time '%s' of '%s' is prior to now: %s",
                        new Date(expired), this, now);
        this.expiredTime(expired);
    }

    public long expiredTime() {
        return this.expiredTime;
    }

    public void expiredTime(long expiredTime) {
        this.expiredTime = expiredTime;
    }

    public boolean expired() {
        return 0L < this.expiredTime && this.expiredTime < this.graph.now();
    }

    public long ttl() {
        if (this.expiredTime == 0L || this.expiredTime < this.graph.now()) {
            return 0L;
        }
        return this.expiredTime - this.graph.now();
    }

    public boolean hasTtl() {
        return this.schemaLabel().ttl() > 0L;
    }

    public Set<Id> getPropertyKeys() {
        Set<Id> propKeys = InsertionOrderUtil.newSet();
        IntIterator keys = this.properties.keysView().intIterator();
        while (keys.hasNext()) {
            propKeys.add(IdGenerator.of(keys.next()));
        }
        return propKeys;
    }

    public Collection<HugeProperty<?>> getProperties() {
        return this.properties.values();
    }

    public Collection<HugeProperty<?>> getFilledProperties() {
        this.ensureFilledProperties(true);
        return this.getProperties();
    }

    public Map<Id, Object> getPropertiesMap() {
        Map<Id, Object> props = InsertionOrderUtil.newMap();
        for (HugeProperty<?> prop : this.properties.values()) {
            props.put(prop.propertyKey().id(), prop.value());
        }
        // TODO: return MutableIntObjectMap<Object> for this method?
        return props;
    }

    public Collection<HugeProperty<?>> getAggregateProperties() {
        List<HugeProperty<?>> aggrProps = InsertionOrderUtil.newList();
        for (HugeProperty<?> prop : this.properties.values()) {
            if (prop.type().isAggregateProperty()) {
                aggrProps.add(prop);
            }
        }
        return aggrProps;
    }

    @SuppressWarnings("unchecked")
    public <V> HugeProperty<V> getProperty(Id key) {
        return (HugeProperty<V>) this.properties.get(intFromId(key));
    }

    @SuppressWarnings("unchecked")
    public <V> V getPropertyValue(Id key) {
        HugeProperty<?> prop = this.properties.get(intFromId(key));
        if (prop == null) {
            return null;
        }
        return (V) prop.value();
    }

    public boolean hasProperty(Id key) {
        return this.properties.containsKey(intFromId(key));
    }

    public boolean hasProperties() {
        return this.properties.size() > 0;
    }

    public int sizeOfProperties() {
        return this.properties.size();
    }

    public int sizeOfSubProperties() {
        int size = 0;
        for (HugeProperty<?> p : this.properties.values()) {
            size++;
            if (p.propertyKey().cardinality() != Cardinality.SINGLE &&
                p.value() instanceof Collection) {
                size += ((Collection<?>) p.value()).size();
            }
        }
        return size;
    }

    @Watched(prefix = "element")
    public <V> HugeProperty<?> setProperty(HugeProperty<V> prop) {
        if (this.properties == EMPTY_MAP) {
            this.properties = CollectionFactory.newIntObjectMap();
        }
        PropertyKey pkey = prop.propertyKey();

        E.checkArgument(this.properties.containsKey(intFromId(pkey.id())) ||
                        this.properties.size() < MAX_PROPERTIES,
                        "Exceeded the maximum number of properties");
        return this.properties.put(intFromId(pkey.id()), prop);
    }

    public <V> HugeProperty<?> removeProperty(Id key) {
        return this.properties.remove(intFromId(key));
    }

    public <V> HugeProperty<V> addProperty(PropertyKey pkey, V value) {
        return this.addProperty(pkey, value, false);
    }

    @Watched(prefix = "element")
    public <V> HugeProperty<V> addProperty(PropertyKey pkey, V value,
                                           boolean notify) {
        HugeProperty<V> prop = null;
        switch (pkey.cardinality()) {
            case SINGLE:
                prop = this.newProperty(pkey, value);
                if (notify) {
                    /*
                     * NOTE: this method should be called before setProperty()
                     * because tx need to delete index without the new property
                     */
                    this.onUpdateProperty(pkey.cardinality(), prop);
                }
                this.setProperty(prop);
                break;
            case SET:
                prop = this.addProperty(pkey, value, HashSet::new);
                if (notify) {
                    this.onUpdateProperty(pkey.cardinality(), prop);
                }
                break;
            case LIST:
                prop = this.addProperty(pkey, value, ArrayList::new);
                if (notify) {
                    this.onUpdateProperty(pkey.cardinality(), prop);
                }
                break;
            default:
                assert false;
                break;
        }
        return prop;
    }

    @Watched(prefix = "element")
    @SuppressWarnings({ "rawtypes", "unchecked" })
    private <V> HugeProperty<V> addProperty(PropertyKey pkey, V value,
                                            Supplier<Collection<V>> supplier) {
        assert pkey.cardinality().multiple();
        HugeProperty<Collection<V>> property;
        if (this.hasProperty(pkey.id())) {
            property = this.getProperty(pkey.id());
        } else {
            property = this.newProperty(pkey, supplier.get());
            this.setProperty(property);
        }

        Collection<V> values;
        if (pkey.cardinality() == Cardinality.SET) {
            if (value instanceof Set) {
                values = (Set<V>) value;
            } else {
                values = CollectionUtil.toSet(value);
            }
        } else {
            assert pkey.cardinality() == Cardinality.LIST;
            if (value instanceof List) {
                values = (List<V>) value;
            } else {
                values = CollectionUtil.toList(value);
            }
        }
        property.value().addAll(pkey.validValueOrThrow(values));

        // Any better ways?
        return (HugeProperty) property;
    }

    public void resetProperties() {
        this.properties = CollectionFactory.newIntObjectMap();
        this.propLoaded = false;
    }

    protected void copyProperties(HugeElement element) {
        if (element.properties == EMPTY_MAP) {
            this.properties = EMPTY_MAP;
        } else {
            this.properties = CollectionFactory.newIntObjectMap(
                              element.properties);
        }
        this.propLoaded = true;
    }

    public HugeElement copyAsFresh() {
        HugeElement elem = this.copy();
        elem.fresh = true;
        return elem;
    }

    public abstract HugeElement copy();

    public abstract Object sysprop(HugeKeys key);

    @Override
    public boolean equals(Object obj) {
        if (!(obj instanceof Element)) {
            return false;
        }

        Element other = (Element) obj;
        if (this.id() == null) {
            return false;
        }

        return this.id().equals(other.id());
    }

    @Override
    public int hashCode() {
        E.checkState(this.id() != null, "Element id can't be null");
        return ElementHelper.hashCode(this);
    }

    /**
     * Classify parameter list(pairs) from call request
     * @param keyValues The property key-value pair of the vertex or edge
     * @return          Key-value pairs that are classified and processed
     */
    @Watched(prefix = "element")
    public static final ElementKeys classifyKeys(Object... keyValues) {
        ElementKeys elemKeys = new ElementKeys();

        if ((keyValues.length & 1) == 1) {
            throw Element.Exceptions.providedKeyValuesMustBeAMultipleOfTwo();
        }
        for (int i = 0; i < keyValues.length; i = i + 2) {
            Object key = keyValues[i];
            Object val = keyValues[i + 1];

            if (!(key instanceof String) && !(key instanceof T)) {
                throw Element.Exceptions.providedKeyValuesMustHaveALegalKeyOnEvenIndices();
<<<<<<< HEAD
            }
            if (val == null) {
                if (T.label.equals(key)) {
                    throw Element.Exceptions.labelCanNotBeNull();
                }
                // Ignore null value for tinkerpop test compatibility
                continue;
=======
>>>>>>> 91a616bb
            }
            if (val == null) {
                if (T.label.equals(key)) {
                    throw Element.Exceptions.labelCanNotBeNull();
                }
                // Ignore null value for tinkerpop test compatibility
                continue;
            }

            if (key.equals(T.id)) {
                elemKeys.id = val;
            } else if (key.equals(T.label)) {
                elemKeys.label = val;
            } else {
                elemKeys.keys.add(key.toString());
            }
        }
        return elemKeys;
    }

    public static final Id getIdValue(HugeType type, Object idValue) {
        assert type.isGraph();
        Id id = getIdValue(idValue);
        if (type.isVertex()) {
            return id;
        } else {
            if (id == null || id instanceof EdgeId) {
                return id;
            }
            return EdgeId.parse(id.asString());
        }
    }

    @Watched(prefix = "element")
    protected static Id getIdValue(Object idValue) {
        if (idValue == null) {
            return null;
        }

        if (idValue instanceof String) {
            // String id
            return IdGenerator.of((String) idValue);
        } else if (idValue instanceof Number) {
            // Long id
            return IdGenerator.of(((Number) idValue).longValue());
        } else if (idValue instanceof UUID) {
            // UUID id
            return IdGenerator.of((UUID) idValue);
        } else if (idValue instanceof Id) {
            // Id itself
            return (Id) idValue;
        } else if (idValue instanceof Element) {
            // Element
            return (Id) ((Element) idValue).id();
        }

        // Throw if error type
        throw new UnsupportedOperationException(String.format(
                  "Invalid element id: %s(%s)",
                  idValue, idValue.getClass().getSimpleName()));
    }

    @Watched(prefix = "element")
    public static final Object getLabelValue(Object... keyValues) {
        Object labelValue = null;
        for (int i = 0; i < keyValues.length; i = i + 2) {
            if (keyValues[i].equals(T.label)) {
                labelValue = keyValues[i + 1];
                E.checkArgument(labelValue instanceof String ||
                                labelValue instanceof VertexLabel,
                                "Expect a string or a VertexLabel object " +
                                "as the vertex label argument, but got: '%s'",
                                labelValue);
                if (labelValue instanceof String) {
                    ElementHelper.validateLabel((String) labelValue);
                }
                break;
            }
        }
        return labelValue;
    }

    public static int intFromId(Id id) {
        E.checkArgument(id instanceof IdGenerator.LongId,
                        "Can't get number from %s(%s)", id, id.getClass());
        return ((IdGenerator.LongId) id).intValue();
    }

    public static final class ElementKeys {

        private Object label = null;
        private Object id = null;
        private Set<String> keys = new HashSet<>();

        public Object label() {
            return this.label;
        }

        public void label(Object label) {
            this.label = label;
        }

        public Object id() {
            return this.id;
        }

        public void id(Object id) {
            this.id = id;
        }

        public Set<String> keys() {
            return this.keys;
        }

        public void keys(Set<String> keys) {
            this.keys = keys;
        }
    }
}<|MERGE_RESOLUTION|>--- conflicted
+++ resolved
@@ -425,16 +425,6 @@
 
             if (!(key instanceof String) && !(key instanceof T)) {
                 throw Element.Exceptions.providedKeyValuesMustHaveALegalKeyOnEvenIndices();
-<<<<<<< HEAD
-            }
-            if (val == null) {
-                if (T.label.equals(key)) {
-                    throw Element.Exceptions.labelCanNotBeNull();
-                }
-                // Ignore null value for tinkerpop test compatibility
-                continue;
-=======
->>>>>>> 91a616bb
             }
             if (val == null) {
                 if (T.label.equals(key)) {
