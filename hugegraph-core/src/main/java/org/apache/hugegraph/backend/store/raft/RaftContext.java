/*
 * Licensed to the Apache Software Foundation (ASF) under one or more
 * contributor license agreements. See the NOTICE file distributed with this
 * work for additional information regarding copyright ownership. The ASF
 * licenses this file to You under the Apache License, Version 2.0 (the
 * "License"); you may not use this file except in compliance with the License.
 * You may obtain a copy of the License at
 *
 *     http://www.apache.org/licenses/LICENSE-2.0
 *
 * Unless required by applicable law or agreed to in writing, software
 * distributed under the License is distributed on an "AS IS" BASIS, WITHOUT
 * WARRANTIES OR CONDITIONS OF ANY KIND, either express or implied. See the
 * License for the specific language governing permissions and limitations
 * under the License.
 */

package org.apache.hugegraph.backend.store.raft;

import java.io.File;
import java.io.IOException;
import java.nio.file.Paths;
import java.util.ArrayList;
import java.util.Date;
import java.util.List;
import java.util.concurrent.ArrayBlockingQueue;
import java.util.concurrent.BlockingQueue;
import java.util.concurrent.ExecutorService;
import java.util.concurrent.RejectedExecutionException;
import java.util.concurrent.RejectedExecutionHandler;
import java.util.concurrent.ThreadPoolExecutor;

import com.alipay.sofa.jraft.NodeManager;
import com.alipay.sofa.jraft.conf.Configuration;
import com.alipay.sofa.jraft.entity.PeerId;
import com.alipay.sofa.jraft.option.NodeOptions;
import com.alipay.sofa.jraft.option.RaftOptions;
import com.alipay.sofa.jraft.option.ReadOnlyOption;
import com.alipay.sofa.jraft.rpc.RaftRpcServerFactory;
import com.alipay.sofa.jraft.rpc.RpcServer;
import com.alipay.sofa.jraft.util.NamedThreadFactory;
import com.alipay.sofa.jraft.util.ThreadPoolUtil;
import org.apache.commons.io.FileUtils;
import org.apache.hugegraph.HugeException;
import org.apache.hugegraph.HugeGraphParams;
import org.apache.hugegraph.backend.cache.Cache;
import org.apache.hugegraph.backend.id.Id;
import org.apache.hugegraph.backend.query.Query;
import org.apache.hugegraph.backend.store.BackendAction;
import org.apache.hugegraph.backend.store.BackendMutation;
import org.apache.hugegraph.backend.store.BackendStore;
import org.apache.hugegraph.backend.store.raft.rpc.RaftRequests.StoreType;
<<<<<<< HEAD
import org.apache.hugegraph.backend.store.raft.rpc.RpcForwarder;
=======
import org.apache.hugegraph.backend.store.raft.rpc.SetLeaderProcessor;
import org.apache.hugegraph.backend.store.raft.rpc.StoreCommandProcessor;
import org.apache.hugegraph.backend.store.raft.rpc.AddPeerProcessor;
import org.apache.hugegraph.backend.store.raft.rpc.RemovePeerProcessor;
>>>>>>> 614d4715
import org.apache.hugegraph.config.CoreOptions;
import org.apache.hugegraph.config.HugeConfig;
import org.apache.hugegraph.event.EventHub;
import org.apache.hugegraph.type.HugeType;
import org.apache.hugegraph.type.define.GraphMode;
import org.apache.hugegraph.util.Bytes;
import org.apache.hugegraph.util.E;
import org.apache.hugegraph.util.Events;
import org.apache.hugegraph.util.Log;
import org.slf4j.Logger;

public final class RaftContext {

    private static final Logger LOG = Log.logger(RaftContext.class);

    // unit is ms
    public static final int NO_TIMEOUT = -1;
    public static final int POLL_INTERVAL = 5000;
    public static final int WAIT_RAFTLOG_TIMEOUT = 30 * 60 * 1000;
    public static final int WAIT_LEADER_TIMEOUT = 10 * 60 * 1000;
    public static final int BUSY_MIN_SLEEP_FACTOR = 3 * 1000;
    public static final int BUSY_MAX_SLEEP_FACTOR = 5 * 1000;
    public static final int WAIT_RPC_TIMEOUT = 30 * 60 * 1000;
    public static final int LOG_WARN_INTERVAL = 60 * 1000;

    // compress block size
    public static final int BLOCK_SIZE = (int) (Bytes.KB * 8);

    // work queue size
    public static final int QUEUE_SIZE = CoreOptions.CPUS;
    public static final long KEEP_ALIVE_SECOND = 300L;

    private final HugeGraphParams params;

    private final Configuration groupPeers;

    private final RaftBackendStore[] stores;

    private final ExecutorService readIndexExecutor;
    private final ExecutorService snapshotExecutor;
    private final ExecutorService backendExecutor;

    private RpcServer raftRpcServer;
    private PeerId endpoint;

    private RaftNode raftNode;
    private RaftGroupManager raftGroupManager;
    private RpcForwarder rpcForwarder;
    private short shardId;

    public RaftContext(HugeGraphParams params, String groupPeersString) {
        this.params = params;

        HugeConfig config = params.configuration();

        /*
         * NOTE: `raft.group_peers` option is transfered from ServerConfig
         * to CoreConfig, since it's shared by all graphs.
         */
        E.checkArgument(groupPeersString != null,
                        "Please ensure config `raft.group_peers` in raft mode");
        this.groupPeers = new Configuration();
        if (!this.groupPeers.parse(groupPeersString)) {
            throw new HugeException("Failed to parse raft.group_peers: '%s'",
                                    groupPeersString);
        }

        this.stores = new RaftBackendStore[StoreType.ALL.getNumber()];

        if (config.get(CoreOptions.RAFT_SAFE_READ)) {
            int threads = config.get(CoreOptions.RAFT_READ_INDEX_THREADS);
            this.readIndexExecutor = this.createReadIndexExecutor(threads);
        } else {
            this.readIndexExecutor = null;
        }

        int threads = config.get(CoreOptions.RAFT_SNAPSHOT_THREADS);
        this.snapshotExecutor = this.createSnapshotExecutor(threads);

        threads = config.get(CoreOptions.RAFT_BACKEND_THREADS);
        this.backendExecutor = this.createBackendExecutor(threads);

        this.raftRpcServer = null;
        this.endpoint = null;

        this.raftNode = null;
        this.raftGroupManager = null;
        this.rpcForwarder = null;
    }

    public void initRaftNode(RpcServer rpcServer, short shardId, PeerId endpoint) {
        this.raftRpcServer = rpcServer;
        this.endpoint = endpoint;

        LOG.info("Start raft server successfully: {}", this.endpoint());
        this.shardId = shardId;
        this.raftNode = new RaftNode(this, shardId);
        this.rpcForwarder = new RpcForwarder(this.raftNode.node());
        this.raftGroupManager = new RaftGroupManagerImpl(this);
    }

    public Short shardId() {
        return this.shardId;
    }

    public void waitRaftNodeStarted() {
        RaftNode node = this.node();
        node.waitLeaderElected(RaftContext.WAIT_LEADER_TIMEOUT);
        node.waitRaftLogSynced(RaftContext.NO_TIMEOUT);
    }

    public void close() {
        LOG.info("Stop raft server: {}", this.endpoint());
        RaftNode node = this.node();
        if (node != null) {
            node.shutdown();
        }

        this.shutdownRpcServer();
    }

    public RaftNode node() {
        return this.raftNode;
    }

    protected RpcServer rpcServer() {
        return this.raftRpcServer;
    }

    protected RpcForwarder rpcForwarder() {
        return this.rpcForwarder;
    }

    public RaftGroupManager raftNodeManager() {
        return this.raftGroupManager;
    }

    public String group() {
        // Use graph name as group name
        return this.params.name();
    }

    public void addStore(StoreType type, RaftBackendStore store) {
        this.stores[type.getNumber()] = store;
    }

    protected RaftBackendStore[] stores() {
        return this.stores;
    }

    public BackendStore originStore(StoreType storeType) {
        RaftBackendStore raftStore = this.stores[storeType.getNumber()];
        E.checkState(raftStore != null,
                     "The raft store of type %s shouldn't be null", storeType);
        return raftStore.originStore(this.shardId());
    }

    public NodeOptions nodeOptions() throws IOException {
        HugeConfig config = this.config();

        NodeOptions nodeOptions = new NodeOptions();
        nodeOptions.setEnableMetrics(false);
        nodeOptions.setRpcProcessorThreadPoolSize(
                    config.get(CoreOptions.RAFT_RPC_THREADS));
        nodeOptions.setRpcConnectTimeoutMs(
                    config.get(CoreOptions.RAFT_RPC_CONNECT_TIMEOUT));
        nodeOptions.setRpcDefaultTimeout(
                    1000 * config.get(CoreOptions.RAFT_RPC_TIMEOUT));
        nodeOptions.setRpcInstallSnapshotTimeout(
                    1000 * config.get(CoreOptions.RAFT_INSTALL_SNAPSHOT_TIMEOUT));

        int electionTimeout = config.get(CoreOptions.RAFT_ELECTION_TIMEOUT);
        nodeOptions.setElectionTimeoutMs(electionTimeout);
        nodeOptions.setDisableCli(false);

        int snapshotInterval = config.get(CoreOptions.RAFT_SNAPSHOT_INTERVAL);
        nodeOptions.setSnapshotIntervalSecs(snapshotInterval);
        nodeOptions.setInitialConf(this.groupPeers);

        String raftPath = "/Users/zsm/hugegraph-instance/raftlog/raft" + new Date().getTime();
        String logUri = Paths.get(raftPath, "log").toString();
        FileUtils.forceMkdir(new File(logUri));
        nodeOptions.setLogUri(logUri);

        String metaUri = Paths.get(raftPath, "meta").toString();
        FileUtils.forceMkdir(new File(metaUri));
        nodeOptions.setRaftMetaUri(metaUri);

        String snapshotUri = Paths.get(raftPath, "snapshot").toString();
        FileUtils.forceMkdir(new File(snapshotUri));
        nodeOptions.setSnapshotUri(snapshotUri);

        RaftOptions raftOptions = nodeOptions.getRaftOptions();
        /*
         * NOTE: if buffer size is too small(<=1024), will throw exception
         * "LogManager is busy, disk queue overload"
         */
        raftOptions.setApplyBatch(config.get(CoreOptions.RAFT_APPLY_BATCH));
        raftOptions.setDisruptorBufferSize(
                    config.get(CoreOptions.RAFT_QUEUE_SIZE));
        raftOptions.setDisruptorPublishEventWaitTimeoutSecs(
                    config.get(CoreOptions.RAFT_QUEUE_PUBLISH_TIMEOUT));
        raftOptions.setReplicatorPipeline(
                    config.get(CoreOptions.RAFT_REPLICATOR_PIPELINE));
        raftOptions.setOpenStatistics(false);
        raftOptions.setReadOnlyOptions(
                    ReadOnlyOption.valueOf(
                    config.get(CoreOptions.RAFT_READ_STRATEGY)));

        return nodeOptions;
    }

    protected void clearCache() {
        // Just choose two representatives used to represent schema and graph
        this.notifyCache(Cache.ACTION_CLEAR, HugeType.VERTEX_LABEL, null);
        this.notifyCache(Cache.ACTION_CLEAR, HugeType.VERTEX, null);
    }

    protected void updateCacheIfNeeded(BackendMutation mutation,
                                       boolean forwarded) {
        // Update cache only when graph run in general mode
        if (this.graphMode() != GraphMode.NONE) {
            return;
        }
        /*
         * 1. If Follower, need to update cache from store to tx
         * 3. If Leader, request is forwarded by follower, need to update cache
         * 2. If Leader, request comes from leader, don't need to update cache,
         *    because the cache will be updated by upper layer
         */
        if (!forwarded && this.node().selfIsLeader()) {
            return;
        }
        for (HugeType type : mutation.types()) {
            List<Id> ids = new ArrayList<>((int) Query.COMMIT_BATCH);
            if (type.isSchema() || type.isGraph()) {
                java.util.Iterator<BackendAction> it = mutation.mutation(type);
                while (it.hasNext()) {
                    ids.add(it.next().entry().originId());
                }
                this.notifyCache(Cache.ACTION_INVALID, type, ids);
            } else {
                // Ignore other types due to not cached them
            }
        }
    }

    protected void notifyCache(String action, HugeType type, List<Id> ids) {
        EventHub eventHub;
        if (type.isGraph()) {
            eventHub = this.params.graphEventHub();
        } else if (type.isSchema()) {
            eventHub = this.params.schemaEventHub();
        } else {
            return;
        }
        try {
            // How to avoid update cache from server info
            if (ids == null) {
                eventHub.call(Events.CACHE, action, type);
            } else {
                if (ids.size() == 1) {
                    eventHub.call(Events.CACHE, action, type, ids.get(0));
                } else {
                    eventHub.call(Events.CACHE, action, type, ids.toArray());
                }
            }
        } catch (RejectedExecutionException e) {
            LOG.warn("Can't update cache due to EventHub is too busy");
        }
    }

    public PeerId endpoint() {
        return this.endpoint;
    }

    public boolean safeRead() {
        return this.config().get(CoreOptions.RAFT_SAFE_READ);
    }

    public ExecutorService snapshotExecutor() {
        return this.snapshotExecutor;
    }

    public ExecutorService backendExecutor() {
        return this.backendExecutor;
    }

    public ExecutorService readIndexExecutor() {
        return this.readIndexExecutor;
    }

    public GraphMode graphMode() {
        return this.params.mode();
    }

    private HugeConfig config() {
        return this.params.configuration();
    }

    @SuppressWarnings("unused")
    private RpcServer initAndStartRpcServer() {
        Integer lowWaterMark = this.config().get(
                               CoreOptions.RAFT_RPC_BUF_LOW_WATER_MARK);
        System.setProperty("bolt.channel_write_buf_low_water_mark",
                           String.valueOf(lowWaterMark));
        Integer highWaterMark = this.config().get(
                                CoreOptions.RAFT_RPC_BUF_HIGH_WATER_MARK);
        System.setProperty("bolt.channel_write_buf_high_water_mark",
                           String.valueOf(highWaterMark));

        PeerId endpoint = this.endpoint();
        NodeManager.getInstance().addAddress(endpoint.getEndpoint());
        RpcServer rpcServer = RaftRpcServerFactory.createAndStartRaftRpcServer(
                                                   endpoint.getEndpoint());
        LOG.info("Raft-RPC server is started successfully");
        return rpcServer;
    }

    private void shutdownRpcServer() {
<<<<<<< HEAD
        if (this.raftRpcServer != null) {
            this.raftRpcServer.shutdown();
            PeerId endpoint = this.endpoint();
            NodeManager.getInstance().removeAddress(endpoint.getEndpoint());
        }
=======
        this.raftRpcServer.shutdown();
        PeerId endpoint = this.endpoint();
        NodeManager.getInstance().removeAddress(endpoint.getEndpoint());
    }

    private void registerRpcRequestProcessors() {
        this.raftRpcServer.registerProcessor(new AddPeerProcessor(this));
        this.raftRpcServer.registerProcessor(new RemovePeerProcessor(this));
        this.raftRpcServer.registerProcessor(new StoreCommandProcessor(this));
        this.raftRpcServer.registerProcessor(new SetLeaderProcessor(this));
        this.raftRpcServer.registerProcessor(new ListPeersProcessor(this));
>>>>>>> 614d4715
    }

    private ExecutorService createReadIndexExecutor(int coreThreads) {
        int maxThreads = coreThreads << 2;
        String name = "store-read-index-callback";
        RejectedExecutionHandler handler = new ThreadPoolExecutor.AbortPolicy();
        return newPool(coreThreads, maxThreads, name, handler);
    }

    private ExecutorService createSnapshotExecutor(int coreThreads) {
        int maxThreads = coreThreads << 2;
        String name = "store-snapshot-executor";
        RejectedExecutionHandler handler;
        handler = new ThreadPoolExecutor.CallerRunsPolicy();
        return newPool(coreThreads, maxThreads, name, handler);
    }

    private ExecutorService createBackendExecutor(int threads) {
        String name = "store-backend-executor";
        RejectedExecutionHandler handler =
                                 new ThreadPoolExecutor.CallerRunsPolicy();
        return newPool(threads, threads, name, handler);
    }

    private static ExecutorService newPool(int coreThreads, int maxThreads,
                                           String name,
                                           RejectedExecutionHandler handler) {
        BlockingQueue<Runnable> queue = new ArrayBlockingQueue<>(QUEUE_SIZE);
        return ThreadPoolUtil.newBuilder()
                             .poolName(name)
                             .enableMetric(false)
                             .coreThreads(coreThreads)
                             .maximumThreads(maxThreads)
                             .keepAliveSeconds(KEEP_ALIVE_SECOND)
                             .workQueue(queue)
                             .threadFactory(new NamedThreadFactory(name, true))
                             .rejectedHandler(handler)
                             .build();
    }
}<|MERGE_RESOLUTION|>--- conflicted
+++ resolved
@@ -50,14 +50,7 @@
 import org.apache.hugegraph.backend.store.BackendMutation;
 import org.apache.hugegraph.backend.store.BackendStore;
 import org.apache.hugegraph.backend.store.raft.rpc.RaftRequests.StoreType;
-<<<<<<< HEAD
 import org.apache.hugegraph.backend.store.raft.rpc.RpcForwarder;
-=======
-import org.apache.hugegraph.backend.store.raft.rpc.SetLeaderProcessor;
-import org.apache.hugegraph.backend.store.raft.rpc.StoreCommandProcessor;
-import org.apache.hugegraph.backend.store.raft.rpc.AddPeerProcessor;
-import org.apache.hugegraph.backend.store.raft.rpc.RemovePeerProcessor;
->>>>>>> 614d4715
 import org.apache.hugegraph.config.CoreOptions;
 import org.apache.hugegraph.config.HugeConfig;
 import org.apache.hugegraph.event.EventHub;
@@ -237,7 +230,7 @@
         nodeOptions.setSnapshotIntervalSecs(snapshotInterval);
         nodeOptions.setInitialConf(this.groupPeers);
 
-        String raftPath = "/Users/zsm/hugegraph-instance/raftlog/raft" + new Date().getTime();
+        String raftPath = "/Users/zsm/hugegraph-instance/raftlog/raft " + new Date().getTime();
         String logUri = Paths.get(raftPath, "log").toString();
         FileUtils.forceMkdir(new File(logUri));
         nodeOptions.setLogUri(logUri);
@@ -378,25 +371,11 @@
     }
 
     private void shutdownRpcServer() {
-<<<<<<< HEAD
         if (this.raftRpcServer != null) {
             this.raftRpcServer.shutdown();
             PeerId endpoint = this.endpoint();
             NodeManager.getInstance().removeAddress(endpoint.getEndpoint());
         }
-=======
-        this.raftRpcServer.shutdown();
-        PeerId endpoint = this.endpoint();
-        NodeManager.getInstance().removeAddress(endpoint.getEndpoint());
-    }
-
-    private void registerRpcRequestProcessors() {
-        this.raftRpcServer.registerProcessor(new AddPeerProcessor(this));
-        this.raftRpcServer.registerProcessor(new RemovePeerProcessor(this));
-        this.raftRpcServer.registerProcessor(new StoreCommandProcessor(this));
-        this.raftRpcServer.registerProcessor(new SetLeaderProcessor(this));
-        this.raftRpcServer.registerProcessor(new ListPeersProcessor(this));
->>>>>>> 614d4715
     }
 
     private ExecutorService createReadIndexExecutor(int coreThreads) {
