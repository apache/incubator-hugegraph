--- conflicted
+++ resolved
@@ -626,15 +626,15 @@
                     10
             );
 
-<<<<<<< HEAD
     public static final ConfigOption<Double> AUTH_LOG_RATE =
             new ConfigOption<>(
                     "auth.log_rate",
-                    "The max rate of audit log output rate per user, " +
-                    "default value is 500 records per second",
+                    "The max rate of audit log output per user, " +
+                    "default value is 1000 records per second.",
                     rangeDouble(0.0, Double.MAX_VALUE),
-                    500.0
-=======
+                    1000.0
+            );
+
     public static final ConfigConvOption<String, CollectionType> OLTP_COLLECTION_TYPE =
             new ConfigConvOption<>(
                     "oltp.collection_type",
@@ -643,6 +643,5 @@
                     allowValues("JCF", "EC", "FU"),
                     CollectionType::valueOf,
                     "EC"
->>>>>>> bc9a5a85
             );
 }