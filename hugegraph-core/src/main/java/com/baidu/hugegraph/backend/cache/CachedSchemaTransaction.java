--- conflicted
+++ resolved
@@ -142,16 +142,12 @@
         graphEventHub.notify(Events.CACHE, action, type, id);
     }
 
-<<<<<<< HEAD
-    private void resetCachedAll(HugeType type) {
-=======
-    private final void notifyChanges(String action, HugeType type) {
+    private void notifyChanges(String action, HugeType type) {
         EventHub graphEventHub = this.params().schemaEventHub();
         graphEventHub.notify(Events.CACHE, action, type);
     }
 
-    private final void resetCachedAll(HugeType type) {
->>>>>>> 7621aa71
+    private void resetCachedAll(HugeType type) {
         // Set the cache all flag of the schema type to false
         this.cachedTypes().put(type, false);
     }
