--- conflicted
+++ resolved
@@ -924,11 +924,7 @@
         return false;
     }
 
-<<<<<<< HEAD
-    public static byte[] increaseOne(byte[] bytes) {
-=======
     public static void increaseOne(byte[] bytes) {
->>>>>>> b1b12098
         final byte BYTE_MAX_VALUE = (byte) 0xff;
         final byte INCREASE_STEP = 0x01;
         assert bytes.length > 0;
