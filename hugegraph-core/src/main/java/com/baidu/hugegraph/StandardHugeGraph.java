--- conflicted
+++ resolved
@@ -1566,10 +1566,10 @@
     }
 
     @Override
-<<<<<<< HEAD
     public void applyMutation(BackendMutation mutation) {
         this.graphTransaction().applyMutation(mutation);
-=======
+    }
+    
     public String creator() {
         return this.creator;
     }
@@ -1603,6 +1603,5 @@
     @Override
     public void refreshUpdateTime() {
         this.updateTime = new Date();
->>>>>>> d219eabf
     }
 }