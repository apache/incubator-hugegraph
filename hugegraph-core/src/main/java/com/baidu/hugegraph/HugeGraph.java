--- conflicted
+++ resolved
@@ -181,14 +181,7 @@
 
     String backendVersion();
 
-<<<<<<< HEAD
-    public void waitReady(RpcServer rpcServer);
-    public void serverStarted(Id serverId, NodeRole serverRole);
-    public boolean started();
-    public boolean closed();
-=======
     BackendStoreSystemInfo backendStoreSystemInfo();
->>>>>>> bb88c369
 
     BackendFeatures backendStoreFeatures();
 
@@ -200,7 +193,7 @@
 
     void readMode(GraphReadMode readMode);
 
-    void waitStarted();
+    void waitReady(RpcServer rpcServer);
 
     void serverStarted(Id serverId, NodeRole serverRole);
 
@@ -235,14 +228,7 @@
 
     TaskScheduler taskScheduler();
 
-<<<<<<< HEAD
-    public AuthManager authManager();
-    public void switchAuthManager(AuthManager authManager);
-    public TaskScheduler taskScheduler();
-    public RaftGroupManager raftGroupManager();
-=======
-    RaftGroupManager raftGroupManager(String group);
->>>>>>> bb88c369
+    RaftGroupManager raftGroupManager();
 
     void proxy(HugeGraph graph);
 
