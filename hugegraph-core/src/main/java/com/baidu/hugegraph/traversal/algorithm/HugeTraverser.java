--- conflicted
+++ resolved
@@ -1026,22 +1026,11 @@
                     return false;
                 }
             }
-<<<<<<< HEAD
-            if (this.cache.size() == 0) {
-                return false;
-            }
-            this.currentEdge = this.cache.get(0);
+            this.currentEdge = this.cache.get(this.cachePointer);
+            this.cachePointer ++;
             this.currentIterator = traverser.edgesOfVertexAF(
                                    this.currentEdge.id().otherVertexId(),
-                                   steps);
-            this.cache.remove(0);
-=======
-            this.currentEdge = this.cache.get(this.cachePointer);
-            this.cachePointer ++;
-            this.currentIterator = traverser.edgesOfVertex(
-                                   this.currentEdge.id().otherVertexId(),
                                    edgeStep);
->>>>>>> e4d36135
             return true;
         }
 
